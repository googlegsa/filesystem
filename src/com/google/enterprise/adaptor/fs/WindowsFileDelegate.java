// Copyright 2013 Google Inc. All Rights Reserved.
//
// Licensed under the Apache License, Version 2.0 (the "License");
// you may not use this file except in compliance with the License.
// You may obtain a copy of the License at
//
//      http://www.apache.org/licenses/LICENSE-2.0
//
// Unless required by applicable law or agreed to in writing, software
// distributed under the License is distributed on an "AS IS" BASIS,
// WITHOUT WARRANTIES OR CONDITIONS OF ANY KIND, either express or implied.
// See the License for the specific language governing permissions and
// limitations under the License.

package com.google.enterprise.adaptor.fs;

import com.google.common.base.Preconditions;
import com.google.enterprise.adaptor.DocId;

import com.sun.jna.Native;
<<<<<<< HEAD
=======
import com.sun.jna.Pointer;
import com.sun.jna.Structure;
import com.sun.jna.WString;
import com.sun.jna.platform.win32.Advapi32Util;
import com.sun.jna.platform.win32.Advapi32Util.Account;
>>>>>>> 4159593e
import com.sun.jna.platform.win32.Kernel32;
import com.sun.jna.platform.win32.W32Errors;
import com.sun.jna.platform.win32.WinBase;
import com.sun.jna.platform.win32.WinDef.DWORD;
import com.sun.jna.platform.win32.WinDef.ULONG;
import com.sun.jna.platform.win32.WinError;
import com.sun.jna.platform.win32.WinNT;
import com.sun.jna.platform.win32.WinNT.FILE_NOTIFY_INFORMATION;
import com.sun.jna.platform.win32.WinNT.HANDLE;
import com.sun.jna.win32.W32APIOptions;

import java.io.File;
import java.io.IOException;
import java.nio.file.attribute.AclFileAttributeView;
import java.nio.file.Files;
import java.nio.file.LinkOption;
import java.nio.file.Path;
<<<<<<< HEAD
=======
import java.nio.file.Paths;
import java.util.ArrayList;
import java.util.Arrays;
import java.util.Collections;
import java.util.HashMap;
import java.util.HashSet;
import java.util.List;
import java.util.Map;
import java.util.Set;
>>>>>>> 4159593e
import java.util.concurrent.BlockingQueue;
import java.util.logging.Level;
import java.util.logging.Logger;

public class WindowsFileDelegate implements FileDelegate {
  private static final Logger log
      = Logger.getLogger(WindowsFileDelegate.class.getName());

  private final WindowsAclFileAttributeViews aclViews
      = new WindowsAclFileAttributeViews();

  private MonitorThread monitorThread;
  private final Object monitorThreadLock = new Object();

  public WindowsFileDelegate() {
  }

  @Override
<<<<<<< HEAD
  public AclFileAttributeViews getAclViews(Path doc) throws IOException {
    return aclViews.getAclViews(doc);
  }

  @Override
  public AclFileAttributeView getShareAclView(Path doc) throws IOException {
    return aclViews.getShareAclView(doc);
=======
  public Path getDfsUncActiveStorageUnc(Path doc) throws IOException {
    Netapi32Ex netapi32 = Netapi32Ex.INSTANCE;
    PointerByReference buf = new PointerByReference();
    int rc = netapi32.NetDfsGetInfo(doc.toString(), null, null, 3, buf);
    if (rc != LMErr.NERR_Success) {
      // Log this at INFO since we expect this when the adaptor is configured
      // for non-DFS root paths. Adaptor.init will call
      // getDfsUncActiveStorageUnc to check if the path is a DFS path.
      log.log(Level.INFO, "Unable to get DFS details for {0}. Code: {1}",
          new Object[] { doc, rc });
      return null;
    }

    Netapi32Ex.DFS_INFO_3 info = new Netapi32Ex.DFS_INFO_3(buf.getValue());
    netapi32.NetApiBufferFree(buf.getValue());

    // Find the active storage.
    String storageUnc = null;
    for (int i = 0; i < info.StorageInfos.length; i++) {
      Netapi32Ex.DFS_STORAGE_INFO storeInfo = info.StorageInfos[i];
      if (storeInfo.State.intValue() == Netapi32Ex.DFS_STORAGE_STATE_ONLINE) {
        storageUnc = String.format("\\\\%s\\%s", storeInfo.ServerName,
            storeInfo.ShareName);
        break;
      }
    }
    if (storageUnc == null) {
      throw new IOException("The DFS path " + doc +
          " does not have an active storage.");
    }

    return Paths.get(storageUnc);
  }

  @Override
  public AclFileAttributeView getAclView(Path doc) {
    return Files.getFileAttributeView(doc, AclFileAttributeView.class,
        LinkOption.NOFOLLOW_LINKS);
  }

  @Override
  public AclFileAttributeView getShareAclView(Path doc)
      throws IOException, UnsupportedOperationException {
    if (Shlwapi.INSTANCE.PathIsUNC(doc.toString())) {
      log.log(Level.FINEST, "Using a UNC path.");
      return getUncShareAclView(doc.toString());
    } else if (Shlwapi.INSTANCE.PathIsNetworkPath(doc.toString())) {
      log.log(Level.FINEST, "Using a mapped drive.");
      // Call WNetGetUniversalNameW with the size needed for 
      // UNIVERSAL_NAME_INFO. If WNetGetUniversalNameW returns ERROR_MORE_DATA
      // that indicates that a larger buffer is needed. If this happens, make
      // a second call to WNetGetUniversalNameW with a buffer big enough.
      Mpr mprlib = Mpr.INSTANCE;
      Memory buf = new Memory(1024);
      IntByReference bufSize = new IntByReference((int) buf.size());
      int result = mprlib.WNetGetUniversalNameW(doc.getRoot().toString(),
          Mpr.UNIVERSAL_NAME_INFO_LEVEL, buf, bufSize);
      if (result == WinNT.ERROR_MORE_DATA) {
        buf = new Memory(bufSize.getValue());
        result = Mpr.INSTANCE.WNetGetUniversalNameW(doc.getRoot().toString(),
            Mpr.UNIVERSAL_NAME_INFO_LEVEL, buf, bufSize);
      }
      if (result != WinNT.NO_ERROR) {
        throw new IOException("Unable to get UNC path for the mapped path " +
            doc + ". Result: " + result);
      }

      Mpr.UNIVERSAL_NAME_INFO info = new Mpr.UNIVERSAL_NAME_INFO(buf);
      return getUncShareAclView(info.lpUniversalName);
    } else {
      log.log(Level.FINEST, "Using a local drive.");
      return new WindowsAclFileAttributeView(Collections.<AclEntry>emptyList());
    }
    // TODO(mifern): For a local drive, mapped and UNC the share Acl must also
    // include the Acls from the config point to the root.
  }

  private AclFileAttributeView getUncShareAclView(String uncPath)
      throws IOException {
    Matcher match = UNC_PATTERN.matcher(uncPath);
    if (!match.find()) {
      throw new IOException("The UNC path " + uncPath + " is not valid. "
          + "A UNC path of the form \\\\<host>\\<share> is required.");
    }
    String host = match.group(1);
    String share = match.group(2);
    log.log(Level.FINEST, "UNC: host: {0}, share: {1}.",
        new Object[] { host, share });
    return getShareAclView(host, share);
  }
  
  private AclFileAttributeView getShareAclView(String host, String share)
      throws IOException {
    Netapi32Ex netapi32 = Netapi32Ex.INSTANCE;
    PointerByReference buf = new PointerByReference();
    
    // Call NetShareGetInfo with a 502 to get the security descriptor of the
    // share. The security descriptor contains the Acl details for the share
    // that the adaptor needs.
    int result = netapi32.NetShareGetInfo(host, share, 502, buf);
    if (result != WinError.ERROR_SUCCESS) {
      if (result == WinError.ERROR_ACCESS_DENIED) {
        throw new IOException(
            "The user does not have access to the share Acl information.");
      } else if (result == WinError.ERROR_INVALID_LEVEL) {
        throw new IOException(
            "The value specified for the level parameter is not valid.");
      } else if (result == WinError.ERROR_INVALID_PARAMETER) {
        throw new IOException("A specified parameter is not valid.");
      } else if (result == WinError.ERROR_NOT_ENOUGH_MEMORY) {
        throw new IOException("Insufficient memory is available.");
      } else if (result == LMErr.NERR_NetNameNotFound) {
        throw new IOException("The share name does not exist.");
      } else {
        throw new IOException("Unable to the read share Acl. Error: " +
            result);
      }
    }

    Netapi32Ex.SHARE_INFO_502 info =
        new Netapi32Ex.SHARE_INFO_502(buf.getValue());
    netapi32.NetApiBufferFree(buf.getValue());

    SECURITY_DESCRIPTOR_RELATIVE sdr =
        new SECURITY_DESCRIPTOR_RELATIVE(info.shi502_security_descriptor);
    ACL dacl = sdr.getDiscretionaryACL();

    List<AclEntry> acl = new ArrayList<AclEntry>();
    for (ACCESS_ACEStructure ace : dacl.getACEStructures()) {
      AclEntry entry = newAclEntry(ace);
      if (entry != null) {
        acl.add(entry);
      }
    }

    return new WindowsAclFileAttributeView(acl);
  }

  /**
   * Creates an AclEntry from a ACCESS_ACEStructure.
   */
  private AclEntry newAclEntry(ACCESS_ACEStructure ace) {
    // Map the type.
    AclEntryType aclType = ACL_TYPE_MAP.get(ace.AceType);
    if (aclType == null) {
      log.log(Level.WARNING, "Unsupported access type: {0}.", ace.AceType);
      return null;
    }
    
    // Map the user.
    Account account = Advapi32Util.getAccountBySid(ace.getSID());
    if (account == null) {
      log.log(Level.WARNING, "Could not resolve the SID: {0}.",
          ace.getSidString());
      return null;
    }
    final String accountName = (account.domain == null ?
        account.name : account.domain + "\\" + account.name);
    UserPrincipal aclPrincipal;
    if (USER_SID_TYPES.contains(account.accountType)) {
      aclPrincipal = new User(accountName);
    } else if (GROUP_SID_TYPES.contains(account.accountType)) {
      aclPrincipal = new Group(accountName);
    } else {
      log.log(Level.WARNING,
          "Non supported account type {0}. Skipping account {1}.",
          new Object[] { account.accountType, accountName });
      return null;
    }
    
    // Map the permissions.
    Set<AclEntryPermission> aclPerms = new HashSet<AclEntryPermission>();
    for (Map.Entry<Integer, AclEntryPermission> e : ACL_PERMS_MAP.entrySet()) {
      if ((ace.Mask & e.getKey()) == e.getKey()) {
        aclPerms.add(e.getValue());
      }
    }
    
    // Map the flags.
    Set<AclEntryFlag> aclFlags = new HashSet<AclEntryFlag>();
    for (Map.Entry<Byte, AclEntryFlag> e : ACL_FLAGS_MAP.entrySet()) {
      if ((ace.Mask & e.getKey()) == e.getKey()) {
        aclFlags.add(e.getValue());
      }
    }

    AclEntry.Builder builder = AclEntry.newBuilder().setType(aclType)
        .setPrincipal(aclPrincipal);
    if (!aclFlags.isEmpty()) {
      builder.setFlags(aclFlags);
    }
    if (!aclPerms.isEmpty()) {
      builder.setPermissions(aclPerms);
    }
    return builder.build();
  }

  private class User implements UserPrincipal {
    private final String accountName;

    User(String accountName) {
      this.accountName = accountName;
    }

    @Override
    public String getName() {
      return accountName;
    }
  }

  private class Group implements GroupPrincipal {
    private final String accountName;

    Group(String accountName) {
      this.accountName = accountName;
    }

    @Override
    public String getName() {
      return accountName;
    }
  }

  private class WindowsAclFileAttributeView implements AclFileAttributeView {
    private final List<AclEntry> acl;

    WindowsAclFileAttributeView(List<AclEntry> acl) {
      this.acl = Collections.unmodifiableList(acl);
    }

    @Override
    public void setAcl(List<AclEntry> acl)
        throws UnsupportedOperationException {
      throw new UnsupportedOperationException("setAcl is not supported.");
    }

    @Override
    public List<AclEntry> getAcl() throws IOException {
      return acl;
    }

    @Override
    public String name() {
      return "acl";
    }

    @Override
    public UserPrincipal getOwner() throws UnsupportedOperationException {
      throw new UnsupportedOperationException("getOwner is not supported.");
    }

    @Override
    public void setOwner(UserPrincipal owner)
        throws UnsupportedOperationException {
      throw new UnsupportedOperationException("setOwner is not supported.");
    }
  }

  private interface Netapi32Ex extends Netapi32 {
    Netapi32Ex INSTANCE = (Netapi32Ex) Native.loadLibrary("Netapi32",
        Netapi32Ex.class, W32APIOptions.UNICODE_OPTIONS);

    public int NetShareGetInfo(String servername, String netname, int level,
        PointerByReference bufptr);

    /**
     * Documentation on SHARE_INFO_502 can be found at:
     * http://msdn.microsoft.com/en-us/library/windows/desktop/bb525410(v=vs.85).aspx
     */
    public static class SHARE_INFO_502 extends Structure {
      public String shi502_netname;
      public int shi502_type;
      public String shi502_remark;
      public int shi502_permissions;
      public int shi502_max_uses;
      public int shi502_current_uses;
      public String shi502_path;
      public String shi502_passwd;
      public int shi502_reserved;
      public Pointer shi502_security_descriptor;

      public SHARE_INFO_502() {
        super();
      }

      public SHARE_INFO_502(Pointer memory) {
        useMemory(memory);
        read();
      }
      
      @Override
      protected List<String> getFieldOrder() {
        return Arrays.asList(new String[] { 
            "shi502_netname", "shi502_type", "shi502_remark",
            "shi502_permissions", "shi502_max_uses", "shi502_current_uses",
            "shi502_path", "shi502_passwd", "shi502_reserved",
            "shi502_security_descriptor"
            });
      }
    }

    public int NetDfsGetInfo(String DfsEntryPath, String ServerName,
        String ShareName, int Level, PointerByReference Buffer);

    public static final int DFS_STORAGE_STATE_ONLINE = 2;

    public static class DFS_INFO_3 extends Structure {
      public WString EntryPath;
      public WString Comment;
      public DWORD State;
      public DWORD NumberOfStorages;
      public Pointer Storage;
      protected DFS_STORAGE_INFO[] StorageInfos;

      public DFS_INFO_3(Pointer m) {
        useMemory(m);
        read();
      }

      @Override
      public void read() {
        super.read();

        // TODO(mifren): There should be a better way of getting JNA to
        // read the array of DFS_STORAGE_INFO.
        StorageInfos = new DFS_STORAGE_INFO[NumberOfStorages.intValue()];
        for (int i = 0; i < StorageInfos.length; i++) {
          StorageInfos[i] = new DFS_STORAGE_INFO(Storage.share(i * 24));
        }
      }

      @Override
      protected List<String> getFieldOrder() {
        return Arrays.asList("EntryPath", "Comment", "State",
            "NumberOfStorages", "Storage");
      }
    }

    public static class DFS_INFO_150 extends Structure {
      public ULONG SdLengthReserved;
      public Pointer pSecurityDescriptor;

      public DFS_INFO_150(Pointer m) {
        useMemory(m);
        read();
      }

      @Override
      protected List<String> getFieldOrder() {
        return Arrays.asList("SdLengthReserved", "pSecurityDescriptor");
      }
    }

    public static class DFS_STORAGE_INFO extends Structure {
      public ULONG State;
      public WString ServerName;
      public WString ShareName;

      public DFS_STORAGE_INFO(Pointer m) {
        useMemory(m);
        read();
      }

      @Override
      protected List<String> getFieldOrder() {
        return Arrays.asList("State", "ServerName", "ShareName");
      }
    }
>>>>>>> 4159593e
  }

  @Override
  public DocId newDocId(Path doc) throws IOException {
    File file = doc.toFile().getCanonicalFile();
    String id = file.getAbsolutePath().replace('\\', '/');
    if (file.isDirectory()) {
      if (!id.endsWith("/")) {
        id += "/";
      }
    }
    if (id.startsWith("//")) {
      // String.replaceFirst uses regular expression string and replacement
      // so they need to be escaped appropriately. The above String.replace
      // does NOT use expressions so regex escaping is not needed.
      id = id.replaceFirst("//", "\\\\\\\\");
    }
    return new DocId(id);
  }

  @Override
  public void startMonitorPath(Path watchPath, BlockingQueue<Path> queue)
      throws IOException {
    // Stop the current running monitor thread.
    stopMonitorPath();

    if (!Files.isDirectory(watchPath, LinkOption.NOFOLLOW_LINKS)) {
      throw new IOException("Could not monitor " + watchPath
          + ". The path is not a valid directory.");
    }

    synchronized (monitorThreadLock) {
      monitorThread = new MonitorThread(watchPath, queue);
      monitorThread.start();
    }
  }

  @Override
  public void stopMonitorPath() {
    synchronized (monitorThreadLock) {
      if (monitorThread != null) {
        monitorThread.shutdown();
        monitorThread = null;
      }
    }
  }

  private static class MonitorThread extends Thread {
    private final Path watchPath;
    private final BlockingQueue<Path> queue;
    private final HANDLE stopEvent;

    public MonitorThread(Path watchPath, BlockingQueue<Path> queue) {
      Preconditions.checkNotNull(watchPath, "the watchPath may not be null");
      Preconditions.checkNotNull(queue, "the queue may not be null");
      this.watchPath = watchPath;
      this.queue = queue;
      stopEvent = Kernel32.INSTANCE.CreateEvent(null, false, false, null);
    }

    public void shutdown() {
      Kernel32Ex klib = Kernel32Ex.INSTANCE;
      klib.SetEvent(stopEvent);
      boolean interrupt = false;
      while (true) {
        try {
          join();
          break;
        } catch (InterruptedException ex) {
          interrupt = true;
        }
      }
      if (interrupt) {
        Thread.currentThread().interrupt();
      }
      klib.CloseHandle(stopEvent);
    }

    public void run() {
      log.entering("WindowsFileDelegate", "MonitorThread.run", watchPath);
      try {
        runMonitorLoop();
      } catch (IOException e) {
        log.log(Level.WARNING, "Unable to monitor " + watchPath, e);
      }
      log.exiting("WindowsFileDelegate", "MonitorThread.run", watchPath);
    }

    private void runMonitorLoop() throws IOException {
      Kernel32Ex klib = Kernel32Ex.INSTANCE;
      int mask = Kernel32.FILE_SHARE_READ | Kernel32.FILE_SHARE_WRITE |
          Kernel32.FILE_SHARE_DELETE;
      HANDLE handle = klib.CreateFile(watchPath.toString(),
          Kernel32.FILE_LIST_DIRECTORY, mask, null, Kernel32.OPEN_EXISTING,
          Kernel32.FILE_FLAG_BACKUP_SEMANTICS | Kernel32.FILE_FLAG_OVERLAPPED,
          null);
      if (Kernel32.INVALID_HANDLE_VALUE.equals(handle)) {
        throw new IOException("Unable to open " + watchPath
            + ". GetLastError: " + klib.GetLastError());
      }
      try {
        runMonitorLoop(handle);
      } finally {
        klib.CloseHandle(handle);
      }
    }

  /**
   * Runs a loop that monitors for file change events or a stop event.
   *
   * @param handle The handle to read changs from
   * @throws IOException on error
   */
    private void runMonitorLoop(HANDLE handle) throws IOException {
      Kernel32Ex klib = Kernel32Ex.INSTANCE;
      Kernel32.OVERLAPPED ol = new Kernel32.OVERLAPPED();

      final FILE_NOTIFY_INFORMATION info = new FILE_NOTIFY_INFORMATION(4096);
      int notifyFilter = Kernel32.FILE_NOTIFY_CHANGE_SECURITY |
          Kernel32.FILE_NOTIFY_CHANGE_CREATION |
          Kernel32.FILE_NOTIFY_CHANGE_LAST_WRITE |
          Kernel32.FILE_NOTIFY_CHANGE_ATTRIBUTES |
          Kernel32.FILE_NOTIFY_CHANGE_DIR_NAME |
          Kernel32.FILE_NOTIFY_CHANGE_FILE_NAME;

      Kernel32.OVERLAPPED_COMPLETION_ROUTINE changesCallback =
          new Kernel32.OVERLAPPED_COMPLETION_ROUTINE() {
            public void callback(int errorCode, int nBytesTransferred,
                Kernel32.OVERLAPPED ol) {
              log.entering("WindowsFileDelegate", "changesCallback",
                  new Object[] { errorCode, nBytesTransferred });
              if (errorCode == W32Errors.ERROR_SUCCESS) {
                try {
                  handleChanges(info);
                } catch (IOException e) {
                  log.log(Level.WARNING,
                      "Error processing file change notifications.", e);
                }
              } else if (errorCode == W32Errors.ERROR_NOTIFY_ENUM_DIR) {
                // An error of ERROR_NOTIFY_ENUM_DIR means that there was
                // a notification buffer overflows which can cause some 
                // notifications to be lost.
                log.log(Level.INFO,
                    "There was a buffer overflow during file monitoring. " +
                    "Some file update notifications may have been lost.");
              } else {
                log.log(Level.WARNING,
                    "Unable to read data notification data. errorCode: {0}",
                    errorCode);
              }
              log.exiting("WindowsFileDelegate", "changesCallback");
            }
          };

      while (true) {
        if (!klib.ReadDirectoryChangesW(handle, info, info.size(),
            true, notifyFilter, null, ol, changesCallback)) {
          throw new IOException("Unable to open " + watchPath
              + ". GetLastError: " + klib.GetLastError());
        }

        log.log(Level.FINER, "Waiting for notifications.");
        int waitResult = klib.WaitForSingleObjectEx(stopEvent,
            Kernel32.INFINITE, true);
        log.log(Level.FINER, "Got notification. waitResult: {0}", waitResult);

        if (waitResult == Kernel32Ex.WAIT_IO_COMPLETION) {
          log.log(Level.FINEST,
              "WaitForSingleObjectEx returned WAIT_IO_COMPLETION. " +
              "A notification was sent to the monitor callback.");
          continue;
        } else if (waitResult == WinBase.WAIT_OBJECT_0) {
          log.log(Level.FINE,
              "Terminate event has been set, ending file monitor.");
          return;
        } else {
          throw new IOException(
              "Unexpected result from WaitForSingleObjectEx: " + waitResult +
              ". GetLastError: " + klib.GetLastError());
        }
      }
    }

    private void handleChanges(FILE_NOTIFY_INFORMATION info)
        throws IOException {
      info.read();
      do {
        Path changePath = watchPath.resolve(info.getFilename());
        switch (info.Action) {
          case Kernel32.FILE_ACTION_MODIFIED:
            log.log(Level.FINEST, "Modified: {0}", changePath);
            break;
          case Kernel32.FILE_ACTION_ADDED:
          case Kernel32.FILE_ACTION_RENAMED_NEW_NAME:
            log.log(Level.FINEST, "Added: {0}", changePath);
            offerPath(changePath.getParent());
            break;
          case Kernel32.FILE_ACTION_REMOVED:
          case Kernel32.FILE_ACTION_RENAMED_OLD_NAME:
            log.log(Level.FINEST, "Removed: {0}", changePath);
            offerPath(changePath);
            offerPath(changePath.getParent());
            break;
          default:
            // Nothing to do here.
            break;
        }
        info = info.next();
      } while (info != null);
    }

    private void offerPath(Path path) {
      if (!queue.offer(path)) {
        log.log(Level.INFO, "Unable to add path {0} to push queue. " +
            "Incremental update notification will be lost.", path);
      }
    }
  }

  private interface Kernel32Ex extends Kernel32 {
    Kernel32Ex INSTANCE = (Kernel32Ex) Native.loadLibrary("Kernel32",
        Kernel32Ex.class, W32APIOptions.UNICODE_OPTIONS);

    public static final int WAIT_IO_COMPLETION = 0x000000C0;

    int WaitForSingleObjectEx(HANDLE hHandle, int dwMilliseconds,
        boolean bAlertable);
  }

  @Override
  public void destroy() {
    stopMonitorPath();
  }
}<|MERGE_RESOLUTION|>--- conflicted
+++ resolved
@@ -16,17 +16,14 @@
 
 import com.google.common.base.Preconditions;
 import com.google.enterprise.adaptor.DocId;
+import com.google.enterprise.adaptor.fs.WinApi.Netapi32Ex;
 
 import com.sun.jna.Native;
-<<<<<<< HEAD
-=======
 import com.sun.jna.Pointer;
 import com.sun.jna.Structure;
 import com.sun.jna.WString;
-import com.sun.jna.platform.win32.Advapi32Util;
-import com.sun.jna.platform.win32.Advapi32Util.Account;
->>>>>>> 4159593e
 import com.sun.jna.platform.win32.Kernel32;
+import com.sun.jna.platform.win32.LMErr;
 import com.sun.jna.platform.win32.W32Errors;
 import com.sun.jna.platform.win32.WinBase;
 import com.sun.jna.platform.win32.WinDef.DWORD;
@@ -35,6 +32,7 @@
 import com.sun.jna.platform.win32.WinNT;
 import com.sun.jna.platform.win32.WinNT.FILE_NOTIFY_INFORMATION;
 import com.sun.jna.platform.win32.WinNT.HANDLE;
+import com.sun.jna.ptr.PointerByReference;
 import com.sun.jna.win32.W32APIOptions;
 
 import java.io.File;
@@ -43,18 +41,9 @@
 import java.nio.file.Files;
 import java.nio.file.LinkOption;
 import java.nio.file.Path;
-<<<<<<< HEAD
-=======
 import java.nio.file.Paths;
-import java.util.ArrayList;
 import java.util.Arrays;
-import java.util.Collections;
-import java.util.HashMap;
-import java.util.HashSet;
 import java.util.List;
-import java.util.Map;
-import java.util.Set;
->>>>>>> 4159593e
 import java.util.concurrent.BlockingQueue;
 import java.util.logging.Level;
 import java.util.logging.Logger;
@@ -73,7 +62,6 @@
   }
 
   @Override
-<<<<<<< HEAD
   public AclFileAttributeViews getAclViews(Path doc) throws IOException {
     return aclViews.getAclViews(doc);
   }
@@ -81,7 +69,9 @@
   @Override
   public AclFileAttributeView getShareAclView(Path doc) throws IOException {
     return aclViews.getShareAclView(doc);
-=======
+  }
+
+  @Override
   public Path getDfsUncActiveStorageUnc(Path doc) throws IOException {
     Netapi32Ex netapi32 = Netapi32Ex.INSTANCE;
     PointerByReference buf = new PointerByReference();
@@ -114,343 +104,6 @@
     }
 
     return Paths.get(storageUnc);
-  }
-
-  @Override
-  public AclFileAttributeView getAclView(Path doc) {
-    return Files.getFileAttributeView(doc, AclFileAttributeView.class,
-        LinkOption.NOFOLLOW_LINKS);
-  }
-
-  @Override
-  public AclFileAttributeView getShareAclView(Path doc)
-      throws IOException, UnsupportedOperationException {
-    if (Shlwapi.INSTANCE.PathIsUNC(doc.toString())) {
-      log.log(Level.FINEST, "Using a UNC path.");
-      return getUncShareAclView(doc.toString());
-    } else if (Shlwapi.INSTANCE.PathIsNetworkPath(doc.toString())) {
-      log.log(Level.FINEST, "Using a mapped drive.");
-      // Call WNetGetUniversalNameW with the size needed for 
-      // UNIVERSAL_NAME_INFO. If WNetGetUniversalNameW returns ERROR_MORE_DATA
-      // that indicates that a larger buffer is needed. If this happens, make
-      // a second call to WNetGetUniversalNameW with a buffer big enough.
-      Mpr mprlib = Mpr.INSTANCE;
-      Memory buf = new Memory(1024);
-      IntByReference bufSize = new IntByReference((int) buf.size());
-      int result = mprlib.WNetGetUniversalNameW(doc.getRoot().toString(),
-          Mpr.UNIVERSAL_NAME_INFO_LEVEL, buf, bufSize);
-      if (result == WinNT.ERROR_MORE_DATA) {
-        buf = new Memory(bufSize.getValue());
-        result = Mpr.INSTANCE.WNetGetUniversalNameW(doc.getRoot().toString(),
-            Mpr.UNIVERSAL_NAME_INFO_LEVEL, buf, bufSize);
-      }
-      if (result != WinNT.NO_ERROR) {
-        throw new IOException("Unable to get UNC path for the mapped path " +
-            doc + ". Result: " + result);
-      }
-
-      Mpr.UNIVERSAL_NAME_INFO info = new Mpr.UNIVERSAL_NAME_INFO(buf);
-      return getUncShareAclView(info.lpUniversalName);
-    } else {
-      log.log(Level.FINEST, "Using a local drive.");
-      return new WindowsAclFileAttributeView(Collections.<AclEntry>emptyList());
-    }
-    // TODO(mifern): For a local drive, mapped and UNC the share Acl must also
-    // include the Acls from the config point to the root.
-  }
-
-  private AclFileAttributeView getUncShareAclView(String uncPath)
-      throws IOException {
-    Matcher match = UNC_PATTERN.matcher(uncPath);
-    if (!match.find()) {
-      throw new IOException("The UNC path " + uncPath + " is not valid. "
-          + "A UNC path of the form \\\\<host>\\<share> is required.");
-    }
-    String host = match.group(1);
-    String share = match.group(2);
-    log.log(Level.FINEST, "UNC: host: {0}, share: {1}.",
-        new Object[] { host, share });
-    return getShareAclView(host, share);
-  }
-  
-  private AclFileAttributeView getShareAclView(String host, String share)
-      throws IOException {
-    Netapi32Ex netapi32 = Netapi32Ex.INSTANCE;
-    PointerByReference buf = new PointerByReference();
-    
-    // Call NetShareGetInfo with a 502 to get the security descriptor of the
-    // share. The security descriptor contains the Acl details for the share
-    // that the adaptor needs.
-    int result = netapi32.NetShareGetInfo(host, share, 502, buf);
-    if (result != WinError.ERROR_SUCCESS) {
-      if (result == WinError.ERROR_ACCESS_DENIED) {
-        throw new IOException(
-            "The user does not have access to the share Acl information.");
-      } else if (result == WinError.ERROR_INVALID_LEVEL) {
-        throw new IOException(
-            "The value specified for the level parameter is not valid.");
-      } else if (result == WinError.ERROR_INVALID_PARAMETER) {
-        throw new IOException("A specified parameter is not valid.");
-      } else if (result == WinError.ERROR_NOT_ENOUGH_MEMORY) {
-        throw new IOException("Insufficient memory is available.");
-      } else if (result == LMErr.NERR_NetNameNotFound) {
-        throw new IOException("The share name does not exist.");
-      } else {
-        throw new IOException("Unable to the read share Acl. Error: " +
-            result);
-      }
-    }
-
-    Netapi32Ex.SHARE_INFO_502 info =
-        new Netapi32Ex.SHARE_INFO_502(buf.getValue());
-    netapi32.NetApiBufferFree(buf.getValue());
-
-    SECURITY_DESCRIPTOR_RELATIVE sdr =
-        new SECURITY_DESCRIPTOR_RELATIVE(info.shi502_security_descriptor);
-    ACL dacl = sdr.getDiscretionaryACL();
-
-    List<AclEntry> acl = new ArrayList<AclEntry>();
-    for (ACCESS_ACEStructure ace : dacl.getACEStructures()) {
-      AclEntry entry = newAclEntry(ace);
-      if (entry != null) {
-        acl.add(entry);
-      }
-    }
-
-    return new WindowsAclFileAttributeView(acl);
-  }
-
-  /**
-   * Creates an AclEntry from a ACCESS_ACEStructure.
-   */
-  private AclEntry newAclEntry(ACCESS_ACEStructure ace) {
-    // Map the type.
-    AclEntryType aclType = ACL_TYPE_MAP.get(ace.AceType);
-    if (aclType == null) {
-      log.log(Level.WARNING, "Unsupported access type: {0}.", ace.AceType);
-      return null;
-    }
-    
-    // Map the user.
-    Account account = Advapi32Util.getAccountBySid(ace.getSID());
-    if (account == null) {
-      log.log(Level.WARNING, "Could not resolve the SID: {0}.",
-          ace.getSidString());
-      return null;
-    }
-    final String accountName = (account.domain == null ?
-        account.name : account.domain + "\\" + account.name);
-    UserPrincipal aclPrincipal;
-    if (USER_SID_TYPES.contains(account.accountType)) {
-      aclPrincipal = new User(accountName);
-    } else if (GROUP_SID_TYPES.contains(account.accountType)) {
-      aclPrincipal = new Group(accountName);
-    } else {
-      log.log(Level.WARNING,
-          "Non supported account type {0}. Skipping account {1}.",
-          new Object[] { account.accountType, accountName });
-      return null;
-    }
-    
-    // Map the permissions.
-    Set<AclEntryPermission> aclPerms = new HashSet<AclEntryPermission>();
-    for (Map.Entry<Integer, AclEntryPermission> e : ACL_PERMS_MAP.entrySet()) {
-      if ((ace.Mask & e.getKey()) == e.getKey()) {
-        aclPerms.add(e.getValue());
-      }
-    }
-    
-    // Map the flags.
-    Set<AclEntryFlag> aclFlags = new HashSet<AclEntryFlag>();
-    for (Map.Entry<Byte, AclEntryFlag> e : ACL_FLAGS_MAP.entrySet()) {
-      if ((ace.Mask & e.getKey()) == e.getKey()) {
-        aclFlags.add(e.getValue());
-      }
-    }
-
-    AclEntry.Builder builder = AclEntry.newBuilder().setType(aclType)
-        .setPrincipal(aclPrincipal);
-    if (!aclFlags.isEmpty()) {
-      builder.setFlags(aclFlags);
-    }
-    if (!aclPerms.isEmpty()) {
-      builder.setPermissions(aclPerms);
-    }
-    return builder.build();
-  }
-
-  private class User implements UserPrincipal {
-    private final String accountName;
-
-    User(String accountName) {
-      this.accountName = accountName;
-    }
-
-    @Override
-    public String getName() {
-      return accountName;
-    }
-  }
-
-  private class Group implements GroupPrincipal {
-    private final String accountName;
-
-    Group(String accountName) {
-      this.accountName = accountName;
-    }
-
-    @Override
-    public String getName() {
-      return accountName;
-    }
-  }
-
-  private class WindowsAclFileAttributeView implements AclFileAttributeView {
-    private final List<AclEntry> acl;
-
-    WindowsAclFileAttributeView(List<AclEntry> acl) {
-      this.acl = Collections.unmodifiableList(acl);
-    }
-
-    @Override
-    public void setAcl(List<AclEntry> acl)
-        throws UnsupportedOperationException {
-      throw new UnsupportedOperationException("setAcl is not supported.");
-    }
-
-    @Override
-    public List<AclEntry> getAcl() throws IOException {
-      return acl;
-    }
-
-    @Override
-    public String name() {
-      return "acl";
-    }
-
-    @Override
-    public UserPrincipal getOwner() throws UnsupportedOperationException {
-      throw new UnsupportedOperationException("getOwner is not supported.");
-    }
-
-    @Override
-    public void setOwner(UserPrincipal owner)
-        throws UnsupportedOperationException {
-      throw new UnsupportedOperationException("setOwner is not supported.");
-    }
-  }
-
-  private interface Netapi32Ex extends Netapi32 {
-    Netapi32Ex INSTANCE = (Netapi32Ex) Native.loadLibrary("Netapi32",
-        Netapi32Ex.class, W32APIOptions.UNICODE_OPTIONS);
-
-    public int NetShareGetInfo(String servername, String netname, int level,
-        PointerByReference bufptr);
-
-    /**
-     * Documentation on SHARE_INFO_502 can be found at:
-     * http://msdn.microsoft.com/en-us/library/windows/desktop/bb525410(v=vs.85).aspx
-     */
-    public static class SHARE_INFO_502 extends Structure {
-      public String shi502_netname;
-      public int shi502_type;
-      public String shi502_remark;
-      public int shi502_permissions;
-      public int shi502_max_uses;
-      public int shi502_current_uses;
-      public String shi502_path;
-      public String shi502_passwd;
-      public int shi502_reserved;
-      public Pointer shi502_security_descriptor;
-
-      public SHARE_INFO_502() {
-        super();
-      }
-
-      public SHARE_INFO_502(Pointer memory) {
-        useMemory(memory);
-        read();
-      }
-      
-      @Override
-      protected List<String> getFieldOrder() {
-        return Arrays.asList(new String[] { 
-            "shi502_netname", "shi502_type", "shi502_remark",
-            "shi502_permissions", "shi502_max_uses", "shi502_current_uses",
-            "shi502_path", "shi502_passwd", "shi502_reserved",
-            "shi502_security_descriptor"
-            });
-      }
-    }
-
-    public int NetDfsGetInfo(String DfsEntryPath, String ServerName,
-        String ShareName, int Level, PointerByReference Buffer);
-
-    public static final int DFS_STORAGE_STATE_ONLINE = 2;
-
-    public static class DFS_INFO_3 extends Structure {
-      public WString EntryPath;
-      public WString Comment;
-      public DWORD State;
-      public DWORD NumberOfStorages;
-      public Pointer Storage;
-      protected DFS_STORAGE_INFO[] StorageInfos;
-
-      public DFS_INFO_3(Pointer m) {
-        useMemory(m);
-        read();
-      }
-
-      @Override
-      public void read() {
-        super.read();
-
-        // TODO(mifren): There should be a better way of getting JNA to
-        // read the array of DFS_STORAGE_INFO.
-        StorageInfos = new DFS_STORAGE_INFO[NumberOfStorages.intValue()];
-        for (int i = 0; i < StorageInfos.length; i++) {
-          StorageInfos[i] = new DFS_STORAGE_INFO(Storage.share(i * 24));
-        }
-      }
-
-      @Override
-      protected List<String> getFieldOrder() {
-        return Arrays.asList("EntryPath", "Comment", "State",
-            "NumberOfStorages", "Storage");
-      }
-    }
-
-    public static class DFS_INFO_150 extends Structure {
-      public ULONG SdLengthReserved;
-      public Pointer pSecurityDescriptor;
-
-      public DFS_INFO_150(Pointer m) {
-        useMemory(m);
-        read();
-      }
-
-      @Override
-      protected List<String> getFieldOrder() {
-        return Arrays.asList("SdLengthReserved", "pSecurityDescriptor");
-      }
-    }
-
-    public static class DFS_STORAGE_INFO extends Structure {
-      public ULONG State;
-      public WString ServerName;
-      public WString ShareName;
-
-      public DFS_STORAGE_INFO(Pointer m) {
-        useMemory(m);
-        read();
-      }
-
-      @Override
-      protected List<String> getFieldOrder() {
-        return Arrays.asList("State", "ServerName", "ShareName");
-      }
-    }
->>>>>>> 4159593e
   }
 
   @Override
