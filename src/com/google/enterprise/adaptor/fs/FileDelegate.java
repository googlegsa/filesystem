// Copyright 2013 Google Inc. All Rights Reserved.
//
// Licensed under the Apache License, Version 2.0 (the "License");
// you may not use this file except in compliance with the License.
// You may obtain a copy of the License at
//
//      http://www.apache.org/licenses/LICENSE-2.0
//
// Unless required by applicable law or agreed to in writing, software
// distributed under the License is distributed on an "AS IS" BASIS,
// WITHOUT WARRANTIES OR CONDITIONS OF ANY KIND, either express or implied.
// See the License for the specific language governing permissions and
// limitations under the License.

package com.google.enterprise.adaptor.fs;

import com.google.enterprise.adaptor.DocId;

import java.io.IOException;
import java.nio.file.attribute.AclFileAttributeView;
import java.nio.file.Path;
import java.util.concurrent.BlockingQueue;

interface FileDelegate {
  /**
<<<<<<< HEAD
   * Returns an {@link AclFileAttributeViews} that contains the directly
   * applied and inherited {@link AclFileAttributeView} for the specified path.
=======
   * Returns the active storage UNC path of a DFS UNC path.
   *
   * @param doc The DFS UNC path to get the storage for.
   * @returns the backing storage path, or null if doc is not a DFS path
   */
  Path getDfsUncActiveStorageUnc(Path doc) throws IOException;

  /**
   * Returns an {@link AclFileAttributeView} that contains Acl for the
   * specified path.
>>>>>>> 4159593e
   *
   * @param doc The file/folder to get the {@link AclFileAttributeViews} for.
   * @return AclFileAttributeViews for the specified path
   */
  AclFileAttributeViews getAclViews(Path doc) throws IOException;

  /**
   * Returns an {@link AclFileAttributeView} that contains share Acl for the
   * specified path.
   *
   * @param doc The file/folder to get the {@link AclFileAttributeView} for.
   */
  AclFileAttributeView getShareAclView(Path doc) throws IOException;

  /**
   * Creates a new {@link DocId}.
   *
   * @param doc The file/folder to get the {@link DocId} for.
   * @throws IOException
   */
  DocId newDocId(Path doc) throws IOException;

  void startMonitorPath(Path watchPath, BlockingQueue<Path> queue)
      throws IOException;

  void stopMonitorPath();

  void destroy();
}<|MERGE_RESOLUTION|>--- conflicted
+++ resolved
@@ -23,10 +23,6 @@
 
 interface FileDelegate {
   /**
-<<<<<<< HEAD
-   * Returns an {@link AclFileAttributeViews} that contains the directly
-   * applied and inherited {@link AclFileAttributeView} for the specified path.
-=======
    * Returns the active storage UNC path of a DFS UNC path.
    *
    * @param doc The DFS UNC path to get the storage for.
@@ -35,9 +31,8 @@
   Path getDfsUncActiveStorageUnc(Path doc) throws IOException;
 
   /**
-   * Returns an {@link AclFileAttributeView} that contains Acl for the
-   * specified path.
->>>>>>> 4159593e
+   * Returns an {@link AclFileAttributeViews} that contains the directly
+   * applied and inherited {@link AclFileAttributeView} for the specified path.
    *
    * @param doc The file/folder to get the {@link AclFileAttributeViews} for.
    * @return AclFileAttributeViews for the specified path
