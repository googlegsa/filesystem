// Copyright 2013 Google Inc. All Rights Reserved.
//
// Licensed under the Apache License, Version 2.0 (the "License");
// you may not use this file except in compliance with the License.
// You may obtain a copy of the License at
//
//      http://www.apache.org/licenses/LICENSE-2.0
//
// Unless required by applicable law or agreed to in writing, software
// distributed under the License is distributed on an "AS IS" BASIS,
// WITHOUT WARRANTIES OR CONDITIONS OF ANY KIND, either express or implied.
// See the License for the specific language governing permissions and
// limitations under the License.

package com.google.enterprise.adaptor.fs;

import com.google.common.annotations.VisibleForTesting;
import com.google.common.base.Preconditions;
import com.google.common.base.Splitter;
import com.google.common.collect.Sets;
import com.google.enterprise.adaptor.AbstractAdaptor;
import com.google.enterprise.adaptor.Acl;
import com.google.enterprise.adaptor.AdaptorContext;
import com.google.enterprise.adaptor.Config;
import com.google.enterprise.adaptor.DocId;
import com.google.enterprise.adaptor.DocIdPusher;
import com.google.enterprise.adaptor.DocIdPusher.Record;
import com.google.enterprise.adaptor.IOHelper;
import com.google.enterprise.adaptor.Request;
import com.google.enterprise.adaptor.Response;

import java.io.FileInputStream;
import java.io.FileNotFoundException;
import java.io.IOException;
import java.io.InputStream;
import java.io.OutputStreamWriter;
import java.io.Writer;
import java.nio.charset.Charset;
import java.nio.file.Files;
import java.nio.file.LinkOption;
import java.nio.file.Path;
import java.nio.file.Paths;
import java.nio.file.attribute.AclFileAttributeView;
import java.nio.file.attribute.BasicFileAttributes;
import java.nio.file.attribute.FileTime;
import java.text.DateFormat;
import java.text.SimpleDateFormat;
import java.util.Arrays;
import java.util.Collection;
import java.util.Collections;
import java.util.Date;
import java.util.HashMap;
import java.util.HashSet;
import java.util.Locale;
import java.util.Map;
import java.util.Set;
import java.util.concurrent.BlockingQueue;
import java.util.concurrent.LinkedBlockingQueue;
import java.util.concurrent.TimeUnit;
import java.util.logging.Level;
import java.util.logging.Logger;

// TODO(mifern): Support\Verify that we can handle \\host\C$ shares.
// TODO(mifern): Support\Verify that we can handle \\host only shares.
// TODO(mifern): Decide what we want to discover within \\host only shares.

/**
 * Simple example adaptor that serves files from the local filesystem.
 */
public class FsAdaptor extends AbstractAdaptor {
  private static final Logger log
      = Logger.getLogger(FsAdaptor.class.getName());

  /** The config parameter name for the root path. */
  private static final String CONFIG_SRC = "filesystemadaptor.src";

  /** The config parameter name for the supported Windows accounts. */
  private static final String CONFIG_SUPPORTED_ACCOUNTS =
      "filesystemadaptor.supportedAccounts";

  private static final String SHARE_ACL = "shareAcl";
  private static final String ALL_FOLDER_INHERIT_ACL = "allFoldersAcl";
  private static final String ALL_FILE_INHERIT_ACL = "allFiles";
  private static final String CHILD_FOLDER_INHERIT_ACL = "childFoldersAcl";
  private static final String CHILD_FILE_INHERIT_ACL = "childFilesAcl";

  /** The config parameter name for the prefix for BUILTIN groups. */
  private static final String CONFIG_BUILTIN_PREFIX =
      "filesystemadaptor.builtinGroupPrefix";

  /** The config parameter name for the max incremental batch size. */
  private static final String CONFIG_MAX_INCREMENTAL_LATENCY_MINUTES =
      "filesystemadaptor.maxIncrementalLatencyMinutes";

  /** Charset used in generated HTML responses. */
  private static final Charset CHARSET = Charset.forName("UTF-8");

  private static final ThreadLocal<SimpleDateFormat> dateFormatter =
      new ThreadLocal<SimpleDateFormat>() {
          @Override
          protected SimpleDateFormat initialValue()
          {
              return new SimpleDateFormat("yyyy-MM-dd");
          }
      };

  /**
   * The set of Windows accounts that qualify for inclusion in an Acl
   * regardless of the value returned by {@link #isBuiltin(String)}.
   */
  private Set<String> supportedWindowsAccounts;

  /**
   * The prefix used to determine if an account is a built-in account.
   * If an account starts with this string then it is considered a built-in
   * account.
   */
  private String builtinPrefix;

  private AdaptorContext context;
  private Path rootPath;
  private DocId rootPathDocId;
  private FileDelegate delegate;

  private FsMonitor monitor;

  public FsAdaptor() {
    // At the moment, we only support Windows.
    if (System.getProperty("os.name").startsWith("Windows")) {
      delegate = new WindowsFileDelegate();
    } else {
      throw new IllegalStateException(
          "Windows is the only supported platform.");
    }
  }

  @Override
  public void initConfig(Config config) {
    config.addKey(CONFIG_SRC, null);
    config.addKey(CONFIG_SUPPORTED_ACCOUNTS,
        "BUILTIN\\Administrators,\\Everyone,BUILTIN\\Users,BUILTIN\\Guest,"
        + "NT AUTHORITY\\INTERACTIVE,NT AUTHORITY\\Authenticated Users");
    config.addKey(CONFIG_BUILTIN_PREFIX, "BUILTIN\\");
    config.addKey(CONFIG_MAX_INCREMENTAL_LATENCY_MINUTES, "5");
  }

  @Override
  public void init(AdaptorContext context) throws Exception {
    this.context = context;
    String source = context.getConfig().getValue(CONFIG_SRC);
    if (source.isEmpty()) {
      throw new IOException("The configuration value " + CONFIG_SRC
          + " is empty. Please specify a valid root path.");
    }
    rootPath = Paths.get(source);
    if (!isSupportedPath(rootPath)) {
      throw new IOException("The path " + rootPath + " is not a valid path. "
          + "The path does not exist or it is not a file or directory.");
    }
    log.log(Level.CONFIG, "rootPath: {0}", rootPath);

    builtinPrefix = context.getConfig().getValue(CONFIG_BUILTIN_PREFIX);
    log.log(Level.CONFIG, "builtinPrefix: {0}", builtinPrefix);

    String accountsStr =
        context.getConfig().getValue(CONFIG_SUPPORTED_ACCOUNTS);
    supportedWindowsAccounts = Collections.unmodifiableSet(Sets.newHashSet(
        Splitter.on(',').trimResults().split(accountsStr)));
    log.log(Level.CONFIG, "supportedWindowsAccounts: {0}",
        supportedWindowsAccounts);

    int maxFeed = Integer.parseInt(
        context.getConfig().getValue("feed.maxUrls"));
    int maxLatencyMinutes = Integer.parseInt(
        context.getConfig().getValue(CONFIG_MAX_INCREMENTAL_LATENCY_MINUTES));

    rootPathDocId = delegate.newDocId(rootPath);
    monitor = new FsMonitor(delegate, context.getDocIdPusher(), maxFeed,
        maxLatencyMinutes);
    delegate.startMonitorPath(rootPath, monitor.getQueue());
    monitor.start();
  }

  @Override
  public void destroy() {
    delegate.destroy();
    monitor.destroy();
    monitor = null;
  }

  @Override
  public void getDocIds(DocIdPusher pusher) throws InterruptedException,
      IOException {
    log.entering("FsAdaptor", "getDocIds", new Object[] {pusher, rootPath});
    pusher.pushDocIds(Arrays.asList(delegate.newDocId(rootPath)));
    log.exiting("FsAdaptor", "getDocIds");
  }

  @Override
  public void getDocContent(Request req, Response resp) throws IOException {
    log.entering("FsAdaptor", "getDocContent",
        new Object[] {req, resp});
    DocId id = req.getDocId();
    String docPath = id.getUniqueId();
    Path doc = Paths.get(docPath);
    final boolean docIsDirectory = Files.isDirectory(doc,
        LinkOption.NOFOLLOW_LINKS);

    if (!id.equals(delegate.newDocId(doc))) {
      log.log(Level.WARNING,
          "The {0} is not a valid id generated by the adaptor.", id);
      resp.respondNotFound();
      return;
    }

    if (!isDescendantOfRoot(doc)) {
      log.log(Level.WARNING,
          "Skipping {0} since it is not a descendant of {1}.",
          new Object[] { doc, rootPath });
      resp.respondNotFound();
      return;
    }

    if (!isSupportedPath(doc)) {
      log.log(Level.WARNING, "The path {0} is not a supported file type.",
          doc);
      resp.respondNotFound();
      return;
    }

    // Populate the document metadata.
    BasicFileAttributes attrs = Files.readAttributes(doc,
        BasicFileAttributes.class, LinkOption.NOFOLLOW_LINKS);
    final FileTime lastAccessTime = attrs.lastAccessTime();

    resp.setLastModified(new Date(attrs.lastModifiedTime().toMillis()));
    resp.addMetadata("Creation Time", dateFormatter.get().format(
        new Date(attrs.creationTime().toMillis())));
    resp.addMetadata("Last Access Time",  dateFormatter.get().format(
        new Date(lastAccessTime.toMillis())));
    if (!docIsDirectory) {
      resp.setContentType(Files.probeContentType(doc));
      resp.addMetadata("File Size", Long.toString(attrs.size()));
    }

    // TODO(mifern): Include extended attributes.

    // Populate the document ACL.
    final boolean isRoot = id.equals(rootPathDocId);
    DocId parentDocId = null;
    if (!isRoot) {
      final Path parent = doc.getParent();
      if (parent == null) {
        throw new IOException("Unable to get the parent of " + doc);
      }
      parentDocId = delegate.newDocId(parent);
    }

    AclBuilder builder = new AclBuilder(doc, delegate.getAclView(doc),
        supportedWindowsAccounts, builtinPrefix);

    Acl acl;
    if (isRoot) {
      acl = builder.getAcl(id, SHARE_ACL);
    } else if (docIsDirectory) {
      acl = builder.getAcl(parentDocId, CHILD_FOLDER_INHERIT_ACL);
    } else {
      acl = builder.getAcl(parentDocId, CHILD_FILE_INHERIT_ACL);
    }
<<<<<<< HEAD
=======
    Acl acl = builder.getAcl(inheritDocId, docIsDirectory);
>>>>>>> f3362e07
    log.log(Level.FINEST, "Setting Acl: doc: {0}, acl: {1}",
        new Object[] { doc, acl });
    resp.setAcl(acl);

    // Push the additional Acls for a folder.
    if (docIsDirectory) {
      if (isRoot) {
<<<<<<< HEAD
        AclBuilder builderShare = new AclBuilder(doc,
            delegate.getShareAclView(doc), supportedWindowsAccounts,
            builtinPrefix);
        resp.putNamedResource(SHARE_ACL, builderShare.getAcl(id, null));
   
        resp.putNamedResource(ALL_FOLDER_INHERIT_ACL,
            builder.getInheritableByAllDesendentFoldersAcl(id, SHARE_ACL));
        resp.putNamedResource(ALL_FILE_INHERIT_ACL,
            builder.getInheritableByAllDesendentFilesAcl(id, SHARE_ACL));
        resp.putNamedResource(CHILD_FOLDER_INHERIT_ACL,
            builder.getInheritableByChildFoldersOnlyAcl(id, SHARE_ACL));
        resp.putNamedResource(CHILD_FILE_INHERIT_ACL,
            builder.getInheritableByChildFilesOnlyAcl(id, SHARE_ACL));
=======
        AclFileAttributeView shareAclView = delegate.getShareAclView(doc);
        AclBuilder builderShare = new AclBuilder(doc, shareAclView,
            supportedWindowsAccounts, builtinPrefix);
        resources.put(newNamedResourceDocId(id, SHARE_ACL_PREFIX),
            builderShare.getShareAcl());
        parentFolderInherit = null;
        parentFileInherit = null;
>>>>>>> f3362e07
      } else {
        resp.putNamedResource(ALL_FOLDER_INHERIT_ACL,
            builder.getInheritableByAllDesendentFoldersAcl(parentDocId,
                ALL_FOLDER_INHERIT_ACL));
        resp.putNamedResource(ALL_FILE_INHERIT_ACL,
            builder.getInheritableByAllDesendentFilesAcl(parentDocId,
                ALL_FILE_INHERIT_ACL));
        resp.putNamedResource(CHILD_FOLDER_INHERIT_ACL,
            builder.getInheritableByChildFoldersOnlyAcl(parentDocId,
                ALL_FOLDER_INHERIT_ACL));
        resp.putNamedResource(CHILD_FILE_INHERIT_ACL,
            builder.getInheritableByChildFilesOnlyAcl(parentDocId,
                ALL_FILE_INHERIT_ACL));
      }
    }

    // TODO(mifern): Flip these two conditionals to
    // "if (docIsDirectory) { ... } else { ... }" to eliminate the use of
    // Files.isRegularFile(doc).
    // TODO(mifern): The conditional
    // "if (Files.isRegularFile(file) || Files.isDirectory(file))" below
    // should be changed to use isValidPath.
    // Populate the document content.
    if (Files.isRegularFile(doc, LinkOption.NOFOLLOW_LINKS)) {
      InputStream input = Files.newInputStream(doc);
      try {
        IOHelper.copyStream(input, resp.getOutputStream());
      } finally {
        try {
          input.close();
        } finally {
          try {
            Files.setAttribute(doc, "lastAccessTime", lastAccessTime,
                LinkOption.NOFOLLOW_LINKS);
          } catch (IOException e) {
            // This failure can be expected. We can have full permissions
            // to read but not write/update permissions.
            log.log(Level.CONFIG,
                "Unable to update last access time for {0}.", doc);
          }
        }
      }
    } else if (docIsDirectory) {
      HtmlResponseWriter writer = createHtmlResponseWriter(resp);
      writer.start(id, getPathName(doc));
      for (Path file : Files.newDirectoryStream(doc)) {
        if (isSupportedPath(file)) {
          writer.addLink(delegate.newDocId(file), getPathName(file));
        }
      }
      writer.finish();
    }
    log.exiting("FsAdaptor", "getDocContent");
  }

  private HtmlResponseWriter createHtmlResponseWriter(Response response)
      throws IOException {
    Writer writer = new OutputStreamWriter(response.getOutputStream(),
        CHARSET);
    // TODO(ejona): Get locale from request.
    return new HtmlResponseWriter(writer, context.getDocIdEncoder(),
        Locale.ENGLISH);
  }

  @VisibleForTesting
  String getPathName(Path file) {
    return file.toFile().getName();
  }

  private boolean isSupportedPath(Path p) {
    return Files.isRegularFile(p, LinkOption.NOFOLLOW_LINKS) ||
        Files.isDirectory(p, LinkOption.NOFOLLOW_LINKS);
  }

  private boolean isDescendantOfRoot(Path file) {
    while (file != null) {
      if (file.equals(rootPath)) {
        return true;
      }
      file = file.getParent();
    }
    return false;
  }

  private class FsMonitor {
    private final DocIdPusher pusher;
    private final PushThread pushThread;
    private final BlockingQueue<Path> queue;
    private final int maxFeedSize;
    private final int maxLatencyMinutes;

    public FsMonitor(FileDelegate delegate, DocIdPusher pusher,
        int maxFeedSize, int maxLatencyMinutes) {
      Preconditions.checkNotNull(delegate, "the delegate may not be null");
      Preconditions.checkNotNull(pusher, "the DocId pusher may not be null");
      Preconditions.checkArgument(maxFeedSize > 0,
          "the maxFeedSize must be greater than zero");
      Preconditions.checkArgument(maxLatencyMinutes > 0,
          "the maxLatencyMinutes must be greater than zero");
      this.pusher = pusher;
      this.maxFeedSize = maxFeedSize;
      this.maxLatencyMinutes = maxLatencyMinutes;
      queue = new LinkedBlockingQueue<Path>(20 * maxFeedSize);
      pushThread = new PushThread();
    }

    public BlockingQueue<Path> getQueue() {
      return queue;
    }

    public void start() {
      pushThread.start();
    }

    public synchronized void destroy() {
      pushThread.terminate();
      try {
        pushThread.join();
      } catch (InterruptedException e) {
        Thread.currentThread().interrupt();
      }
    }

    private class PushThread extends Thread {
      public PushThread() {
      }

      public void terminate() {
        interrupt();
      }

      public void run() {
        log.entering("FsMonitor", "PushThread.run");
        Set<Path> docs = new HashSet<Path>();
        Set<Record> records = new HashSet<Record>();
        while (true) {
          try {
            BlockingQueueBatcher.take(queue, docs, maxFeedSize,
                maxLatencyMinutes, TimeUnit.MINUTES);
            createRecords(records, docs);
            log.log(Level.FINER, "Sending crawl immediately records: {0}",
                records);
            pusher.pushRecords(records);
            records.clear();
            docs.clear();
          } catch (InterruptedException e) {
            Thread.currentThread().interrupt();
            break;
          }
        }
        log.exiting("FsMonitor", "PushThread.run");
      }

      private void createRecords(Set<Record> records, Collection<Path> docs) {
        for (Path doc : docs) {
          try {
            if (isSupportedPath(doc)) {
              records.add(new DocIdPusher.Record.Builder(delegate.newDocId(doc))
                  .setCrawlImmediately(true).build());
            } else {
              log.log(Level.INFO,
                  "Skipping path {0}. It is not a supported file type.", doc);
            }
          } catch (IOException e) {
            log.log(Level.WARNING, "Unable to create new DocId for " + doc, e);
          }
        }
      }
    }
  }

  /** Call default main for adaptors. */
  public static void main(String[] args) {
    AbstractAdaptor.main(new FsAdaptor(), args);
  }
}<|MERGE_RESOLUTION|>--- conflicted
+++ resolved
@@ -261,16 +261,12 @@
 
     Acl acl;
     if (isRoot) {
-      acl = builder.getAcl(id, SHARE_ACL);
+      acl = builder.getAcl(id, docIsDirectory, SHARE_ACL);
     } else if (docIsDirectory) {
-      acl = builder.getAcl(parentDocId, CHILD_FOLDER_INHERIT_ACL);
+      acl = builder.getAcl(parentDocId, docIsDirectory, CHILD_FOLDER_INHERIT_ACL);
     } else {
-      acl = builder.getAcl(parentDocId, CHILD_FILE_INHERIT_ACL);
-    }
-<<<<<<< HEAD
-=======
-    Acl acl = builder.getAcl(inheritDocId, docIsDirectory);
->>>>>>> f3362e07
+      acl = builder.getAcl(parentDocId, docIsDirectory, CHILD_FILE_INHERIT_ACL);
+    }
     log.log(Level.FINEST, "Setting Acl: doc: {0}, acl: {1}",
         new Object[] { doc, acl });
     resp.setAcl(acl);
@@ -278,11 +274,10 @@
     // Push the additional Acls for a folder.
     if (docIsDirectory) {
       if (isRoot) {
-<<<<<<< HEAD
         AclBuilder builderShare = new AclBuilder(doc,
             delegate.getShareAclView(doc), supportedWindowsAccounts,
             builtinPrefix);
-        resp.putNamedResource(SHARE_ACL, builderShare.getAcl(id, null));
+        resp.putNamedResource(SHARE_ACL, builderShare.getShareAcl());
    
         resp.putNamedResource(ALL_FOLDER_INHERIT_ACL,
             builder.getInheritableByAllDesendentFoldersAcl(id, SHARE_ACL));
@@ -292,15 +287,6 @@
             builder.getInheritableByChildFoldersOnlyAcl(id, SHARE_ACL));
         resp.putNamedResource(CHILD_FILE_INHERIT_ACL,
             builder.getInheritableByChildFilesOnlyAcl(id, SHARE_ACL));
-=======
-        AclFileAttributeView shareAclView = delegate.getShareAclView(doc);
-        AclBuilder builderShare = new AclBuilder(doc, shareAclView,
-            supportedWindowsAccounts, builtinPrefix);
-        resources.put(newNamedResourceDocId(id, SHARE_ACL_PREFIX),
-            builderShare.getShareAcl());
-        parentFolderInherit = null;
-        parentFileInherit = null;
->>>>>>> f3362e07
       } else {
         resp.putNamedResource(ALL_FOLDER_INHERIT_ACL,
             builder.getInheritableByAllDesendentFoldersAcl(parentDocId,
