--- conflicted
+++ resolved
@@ -14,11 +14,8 @@
 
 package com.google.enterprise.adaptor.fs;
 
-<<<<<<< HEAD
 import com.google.common.annotations.VisibleForTesting;
-=======
 import com.google.common.base.Preconditions;
->>>>>>> 0b9017d4
 import com.google.common.base.Splitter;
 import com.google.common.collect.Sets;
 import com.google.enterprise.adaptor.AbstractAdaptor;
@@ -226,14 +223,9 @@
       return;
     }
 
-<<<<<<< HEAD
-    if (!isValidPath(doc)) {
+    if (!isSupportedPath(doc)) {
       log.log(Level.WARNING, "The path {0} is not a supported file type.",
           doc);
-=======
-    if (!isSupportedPath(doc)) {
-      // This is a non-supported file type.
->>>>>>> 0b9017d4
       resp.respondNotFound();
       return;
     }
@@ -366,14 +358,9 @@
         Locale.ENGLISH);
   }
 
-<<<<<<< HEAD
   @VisibleForTesting
   String getPathName(Path file) {
     return file.toFile().getName();
-=======
-  private String getPathName(Path file) {
-    return file.getName(file.getNameCount() - 1).toString();
->>>>>>> 0b9017d4
   }
 
   private boolean isSupportedPath(Path p) {
