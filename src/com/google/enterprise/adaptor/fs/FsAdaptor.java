// Copyright 2013 Google Inc. All Rights Reserved.
//
// Licensed under the Apache License, Version 2.0 (the "License");
// you may not use this file except in compliance with the License.
// You may obtain a copy of the License at
//
//      http://www.apache.org/licenses/LICENSE-2.0
//
// Unless required by applicable law or agreed to in writing, software
// distributed under the License is distributed on an "AS IS" BASIS,
// WITHOUT WARRANTIES OR CONDITIONS OF ANY KIND, either express or implied.
// See the License for the specific language governing permissions and
// limitations under the License.

package com.google.enterprise.adaptor.fs;

import com.google.common.annotations.VisibleForTesting;
import com.google.common.base.Preconditions;
import com.google.common.base.Splitter;
import com.google.common.cache.Cache;
import com.google.common.cache.CacheBuilder;
import com.google.common.collect.ImmutableList;
import com.google.common.collect.ImmutableSet;
import com.google.enterprise.adaptor.AbstractAdaptor;
import com.google.enterprise.adaptor.Acl;
import com.google.enterprise.adaptor.Acl.InheritanceType;
import com.google.enterprise.adaptor.AdaptorContext;
import com.google.enterprise.adaptor.Config;
import com.google.enterprise.adaptor.DocId;
import com.google.enterprise.adaptor.DocIdPusher;
import com.google.enterprise.adaptor.IOHelper;
import com.google.enterprise.adaptor.InvalidConfigurationException;
import com.google.enterprise.adaptor.PollingIncrementalLister;
import com.google.enterprise.adaptor.Principal;
import com.google.enterprise.adaptor.Request;
import com.google.enterprise.adaptor.Response;
import com.google.enterprise.adaptor.StartupException;

import java.io.FileNotFoundException;
import java.io.IOException;
import java.io.InputStream;
import java.io.OutputStreamWriter;
import java.io.Writer;
import java.nio.charset.Charset;
import java.nio.file.AccessDeniedException;
import java.nio.file.DirectoryStream;
import java.nio.file.InvalidPathException;
import java.nio.file.NoSuchFileException;
import java.nio.file.Path;
import java.nio.file.attribute.BasicFileAttributes;
import java.nio.file.attribute.FileTime;
import java.text.ParseException;
import java.text.SimpleDateFormat;
import java.util.Calendar;
import java.util.Date;
import java.util.HashSet;
import java.util.Locale;
import java.util.Map;
import java.util.Set;
import java.util.concurrent.Callable;
import java.util.concurrent.ExecutionException;
import java.util.concurrent.TimeUnit;
import java.util.logging.Level;
import java.util.logging.Logger;

// TODO(mifern): Support\Verify that we can handle \\host\C$ shares.
// TODO(mifern): Support\Verify that we can handle \\host only shares.
// TODO(mifern): Decide what we want to discover within \\host only shares.
/**
 * Runs on Microsoft Windows and serves files from networked shares.
 * <p>
 * Features:<br>
 * <ul>
 * <li>Supports UNC path to single machine's share, such as \\host\share
 * <li>Supports UNC path to standalone or domain-based DFS namespace,
 *     such as \\dfs-server\namespace or \\domain-dfs-server\namespace and
 *     will follow all the DFS links within that namespace
 * <li>Supports UNC path to standalone or domain-based DFS link, such as
 *     \\dfs-server\namespace\link or \\domain-dfs-server\namespace\link
 * <li>Supports multiple UNC paths to any combination of simple file shares,
 *     DFS namespaces, or DFS links
 * <li>Uses hierarchical ACL model
 * </ul>
 * <p>
 * This adaptor attempts to replicate the Windows file system ACL inheritance
 * model in a manner the GSA can apply.  All ACLs, including those from a 
 * DFS server, network share, and the file system are supplied as named
 * resources at crawl time in {@link #getDocContent}. The resource names are
 * a combination of the DocId of the item being crawled and a "fragment"
 * identifying the type of ACL that the named resource value contains.
 * <p>
 * Windows permission inheritance has many nuances:
 * <ul>
 * <li>Generally, files and folders inherit permissions from their parent
 *     folder.
 * <li>Files and folders may also have explicit permissions that enhance
 *     or reduce permissions inherited from their parent.
 * <li>A file or folder can be configured to not inherit any permissions from
 *     its parent.
 * <li>A folder can have permissions that apply only to itself and child
 *     folders.
 * <li>A folder can have permissions that apply only to child files.
 * <li>A folder can have permissions that do not apply to itself, but
 *     do apply to its children.
 * <li>A folder can have permissions that applies to itself, but
 *     does apply to any of its children.
 * <li>A folder can have permissions that applies only to its direct children,
 *     but none of their descendants.
 * </ul>
 * For more details, see {@link AclBuilder}.
 * <p>
 * To model these various behaviors, folders typically supply four separate
 * ACLs as named resources used for inheritance purposes:
 * <ul>
 * <li>{@code ALL_FOLDER_INHERIT_ACL}: Permissions inheritable by all
 *     descendent folders.
 * <li>{@code ALL_FILE_INHERIT_ACL}: Permissions inheritable by all
 *     descendent regular files.
 * <li>{@code CHILD_FOLDER_INHERIT_ACL}: Permissions inheritable only by
 *     direct child folders, but no other descendent folders.
 * <li>{@code CHILD_FILE_INHERIT_ACL}: Permissions inheritable only by
 *     direct child files, but no other descendent regular files.
 * </ul>
 * Folders and regular files also supply their own specific ACL, which contains
 * any explicit permissions set on that item. Usually, this ACL is empty
 * and simply inherits from one of its parent's four inheritable ACLs.
 * <p>
 * File system ACLs are not the only ACLs supplied the the GSA. Windows shares
 * and DFS links also gate access to the file system, so their permissions must
 * be considered as well.
 * <p>
 * The Share ACL is used by the system to control access to the network
 * share and usually presents itself as a username/password prompt when the
 * user attempts to mount the network file system. The SHARE_ACL is supplied
 * as a named resource when the root of the shared folder is crawled, in
 * addition to the four inheritable named resources. The file share may be an
 * explicit network share supplied as a start path, or it may be the target of
 * a DFS link (see below). The root of the share (the folder that was made
 * sharable) inherits from the SHARE_ACL, not its parent folder. Note that
 * the user must be  permitted by the Share ACL <em>AND</em> the file system
 * ACL to be granted access to an item.
 * <p>
 * In 2003, Microsoft rolled out Distributed File System (DFS). A typical
 * DFS configuration consists of one or more <em>Namespaces</em>. Each
 * Namespace contains one or more <em>Links</em>. Each Link redirects to one
 * or more <em>Targets</em>. Targets are network shared folders. Users
 * generally access a single Target. The others are often used for
 * replication and fail-over. The DFS configuration may be stored on a
 * domain controller such as Active Directory, in which case it is known as
 * a <em>Domain-based</em> DFS configuration.
 * DFS configuration hosted by a member server, rather than the domain
 * controller, is known as a <em>Stand-alone</em> DFS configuration.
 * Note that from the point of view of this adaptor, we do not distinguish
 * between Domain-based and Stand-alone DFS.
 * <p>
 * The DFS system employs access control when navigating its links,
 * and usually each DFS Link has its own ACL. One of the more exotic
 * mechanisms employed by this is <em>Access-based Enumeration</em> (ABE).
 * With ABE deployed, users may only see a subset of the DFS Links, possibly
 * only one when ABE is used to isolate hosted home directories.
 * When traversing a DFS system, this adaptor supplies the DFS Link ACL,
 * in addition to the target's Share ACL as a named resource when the
 * DFS Link is crawled. In this case, the Share ACL inherits from the
 * DFS ACL. The user must be permitted by the DFS ACL <em>AND</em> the Share
 * ACL <em>AND</em> the file system ACL to be granted access to an item.
 * <p>
 * Note: If the DFS system employs Access-based Enumeration, make sure
 * the traversal user has sufficient permissions to see all the links
 * that require indexing.
 */
public class FsAdaptor extends AbstractAdaptor {
  private static final Logger log
      = Logger.getLogger(FsAdaptor.class.getName());

  /** The config parameter name for the start paths. */
  private static final String CONFIG_SRC = "filesystemadaptor.src";

  /**
   * The config parameter defining the delimiter used to separate
   * multiple start paths supplied in CONFIG_SRC. Default is ";".
   */
  private static final String CONFIG_SRC_SEPARATOR =
      "filesystemadaptor.src.separator";

  /** The config parameter name for the supported Windows accounts. */
  private static final String CONFIG_SUPPORTED_ACCOUNTS =
      "filesystemadaptor.supportedAccounts";

  /** The config parameter name for turning on/off hidden file indexing. */
  private static final String CONFIG_CRAWL_HIDDEN_FILES =
      "filesystemadaptor.crawlHiddenFiles";    

  /** The config parameter for the size of the isVisible directory cache. */
  private static final String CONFIG_DIRECTORY_CACHE_SIZE =
      "filesystemadaptor.directoryCacheSize";

  /** Relative config parameter name for earliest last accessed time allowed. */
  private static final String CONFIG_LAST_ACCESSED_DAYS =
      "filesystemadaptor.lastAccessedDays";
 
  /** Absolute config parameter name for earliest last accessed time allowed. */
  private static final String CONFIG_LAST_ACCESSED_DATE =
      "filesystemadaptor.lastAccessedDate";

  /** Relative config parameter name for earliest last modified time allowed. */
  private static final String CONFIG_LAST_MODIFIED_DAYS =
      "filesystemadaptor.lastModifiedDays";

  /** Absolute config parameter name for earliest last modified time allowed. */
  private static final String CONFIG_LAST_MODIFIED_DATE =
      "filesystemadaptor.lastModifiedDate";

  /** Enable/disable filesystem change monitors. */
  private static final String CONFIG_MONITOR_UPDATES =
      "filesystemadaptor.monitorForUpdates";

  /** The config option that forces us to ignore the share ACL. */
  private static final String CONFIG_SKIP_SHARE_ACL = 
      "filesystemadaptor.skipShareAccessControl";

  /** The config parameter name for the prefix for BUILTIN groups. */
  private static final String CONFIG_BUILTIN_PREFIX =
      "filesystemadaptor.builtinGroupPrefix";

  /** The config parameter name for the adaptor namespace. */
  private static final String CONFIG_NAMESPACE = "adaptor.namespace";

  /** Fragements used for creating the inherited ACL named resources. */
  private static final String ALL_FOLDER_INHERIT_ACL = "allFoldersAcl";
  private static final String ALL_FILE_INHERIT_ACL = "allFilesAcl";
  private static final String CHILD_FOLDER_INHERIT_ACL = "childFoldersAcl";
  private static final String CHILD_FILE_INHERIT_ACL = "childFilesAcl";

  /** Fragement used for creating the DFS share ACL named resource. */
  private static final String DFS_SHARE_ACL = "dfsShareAcl";

  /** Fragement used for creating the share ACL named resource. */
  private static final String SHARE_ACL = "shareAcl";

  /** Charset used in generated HTML responses. */
  private static final Charset CHARSET = Charset.forName("UTF-8");

  private static final ThreadLocal<SimpleDateFormat> dateFormatter =
      new ThreadLocal<SimpleDateFormat>() {
          @Override
          protected SimpleDateFormat initialValue() {
              return new SimpleDateFormat("yyyy-MM-dd");
          }
      };

  /**
   * The set of Windows accounts that qualify for inclusion in an Acl
   * regardless of the value returned by {@link #isBuiltin(String)}.
   */
  private Set<String> supportedWindowsAccounts;

  /**
   * The prefix used to determine if an account is a built-in account.
   * If an account starts with this string then it is considered a built-in
   * account.
   */
  private String builtinPrefix;

  /** The namespace applied to ACL Principals. */
  private String namespace;

  /** If true, crawl hidden files and folders.  Default is false. */
  private boolean crawlHiddenFiles;

  /** Cache of hidden and visible directories. */
  // TODO(bmj): Cache docIds too, for ACL inheritance purposes.
  private Cache<Path, Hidden> isVisibleCache;

  private AdaptorContext context;
  private FileDelegate delegate;
  private boolean skipShareAcl;
  private boolean monitorForUpdates;

  /** The set of file systems we will be traversing. */
  private Set<Path> startPaths;

  /** Filter that may exclude files whose last modified time is too old. */
  private FileTimeFilter lastModifiedTimeFilter;
  private FileTimeFilter lastAccessTimeFilter;

  public FsAdaptor() {
    // At the moment, we only support Windows.
    if (System.getProperty("os.name").startsWith("Windows")) {
      delegate = new WindowsFileDelegate();
    } else {
      throw new IllegalStateException(
          "Windows is the only supported platform.");
    }
  }

  @VisibleForTesting
  FsAdaptor(FileDelegate delegate) {
    this.delegate = delegate;
  }

  @VisibleForTesting
  Set<String> getSupportedWindowsAccounts() {
    return supportedWindowsAccounts;
  }

  @VisibleForTesting
  String getBuiltinPrefix() {
    return builtinPrefix;
  }

  @VisibleForTesting
  String getNamespace() {
    return namespace;
  }

  @Override
  public void initConfig(Config config) {
    config.addKey(CONFIG_SRC, null);
    // TODO(bmj): Make default separator platform dependent?
    config.addKey(CONFIG_SRC_SEPARATOR, ";");
    config.addKey(CONFIG_SUPPORTED_ACCOUNTS,
        "BUILTIN\\Administrators,Everyone,BUILTIN\\Users,BUILTIN\\Guest,"
        + "NT AUTHORITY\\INTERACTIVE,NT AUTHORITY\\Authenticated Users");
    config.addKey(CONFIG_BUILTIN_PREFIX, "BUILTIN\\");
    config.addKey(CONFIG_NAMESPACE, Principal.DEFAULT_NAMESPACE);
    config.addKey(CONFIG_SKIP_SHARE_ACL, "false");
    config.addKey(CONFIG_CRAWL_HIDDEN_FILES, "false");
    config.addKey(CONFIG_DIRECTORY_CACHE_SIZE, "50000");
    config.addKey(CONFIG_LAST_ACCESSED_DAYS, "");
    config.addKey(CONFIG_LAST_ACCESSED_DATE, "");
    config.addKey(CONFIG_LAST_MODIFIED_DAYS, "");
    config.addKey(CONFIG_LAST_MODIFIED_DATE, "");
    config.addKey(CONFIG_MONITOR_UPDATES, "true");
  }

  @Override
  public void init(AdaptorContext context) throws Exception {
    this.context = context;
    Config config = context.getConfig();

    String sources = config.getValue(CONFIG_SRC);
    if (sources.isEmpty()) {
      throw new InvalidConfigurationException("The configuration value "
          + CONFIG_SRC + " is empty. Please specify a valid root path.");
    }
    startPaths = getStartPaths(sources, config.getValue(CONFIG_SRC_SEPARATOR));

    builtinPrefix = config.getValue(CONFIG_BUILTIN_PREFIX);
    log.log(Level.CONFIG, "builtinPrefix: {0}", builtinPrefix);

    namespace = config.getValue(CONFIG_NAMESPACE);
    log.log(Level.CONFIG, "namespace: {0}", namespace);

    String accountsStr = config.getValue(CONFIG_SUPPORTED_ACCOUNTS);
    supportedWindowsAccounts = ImmutableSet.copyOf(
        Splitter.on(',').trimResults().omitEmptyStrings().split(accountsStr));
    log.log(Level.CONFIG, "supportedWindowsAccounts: {0}",
        supportedWindowsAccounts);

    crawlHiddenFiles = Boolean.parseBoolean(
        config.getValue(CONFIG_CRAWL_HIDDEN_FILES));
    log.log(Level.CONFIG, "crawlHiddenFiles: {0}", crawlHiddenFiles);

    int directoryCacheSize =
        Integer.parseInt(config.getValue(CONFIG_DIRECTORY_CACHE_SIZE));
    log.log(Level.CONFIG, "directoryCacheSize: {0}", directoryCacheSize);
    isVisibleCache = CacheBuilder.newBuilder()
        .initialCapacity(directoryCacheSize/4)
        .maximumSize(directoryCacheSize)
        .expireAfterWrite(4, TimeUnit.HOURS) // Notice if someone hides a dir.
        .build();

    // The Administrator may bypass Share access control.
    skipShareAcl = Boolean.parseBoolean(
        config.getValue(CONFIG_SKIP_SHARE_ACL));
    log.log(Level.CONFIG, "skipShareAcl: {0}", skipShareAcl);

    // Add filters that may exclude older content.
    lastAccessTimeFilter = getFileTimeFilter(config,
        CONFIG_LAST_ACCESSED_DAYS, CONFIG_LAST_ACCESSED_DATE);
    lastModifiedTimeFilter = getFileTimeFilter(config,
        CONFIG_LAST_MODIFIED_DAYS, CONFIG_LAST_MODIFIED_DATE);

    monitorForUpdates = Boolean.parseBoolean(
        config.getValue(CONFIG_MONITOR_UPDATES));
    log.log(Level.CONFIG, "monitorForUpdates: {0}", monitorForUpdates);

    // Verify that the startPaths are good.
    for (Path startPath : startPaths) {
      validateStartPath(startPath);
    }
  }

  @Override
  public void destroy() {
    delegate.destroy();
  }

  /** Parses the collection of startPaths from the supplied sources. */
  @VisibleForTesting
  Set<Path> getStartPaths(String sources, String separator)
      throws IOException {
    if (separator.isEmpty()) {
      // No separator implies a single startPath.
      return ImmutableSet.of(delegate.getPath(sources));
    }
    ImmutableSet.Builder<Path> builder = ImmutableSet.builder();
    Iterable<String> startPoints = Splitter.on(separator)
        .trimResults().omitEmptyStrings().split(sources);
    for (String startPoint : startPoints) {
      Path startPath = delegate.getPath(startPoint);
      builder.add(startPath);
      log.log(Level.CONFIG, "startPath: {0}", startPath);
    }
    return builder.build();
  }

  /** Verify that a startPath is valid. */
  private void validateStartPath(Path startPath) throws IOException,
      InvalidConfigurationException {
    try {
      delegate.newDocId(startPath);
    } catch (IllegalArgumentException e) {
        throw new InvalidConfigurationException("The path " + startPath
             + " is not valid path - " + e.getMessage() + ".");
    }

    if (!crawlHiddenFiles && delegate.isHidden(startPath)) {
      throw new InvalidConfigurationException("The path " + startPath + " is "
          + "hidden. To crawl hidden content, you must set the configuration "
          + "property \"filesystemadaptor.crawlHiddenFiles\" to \"true\".");
    }

    // TODO(mifern): Using a path of \\host\ns\link\FolderA will be
    // considered non-DFS even though \\host\ns\link is a DFS link path.
    // This is OK for now since it will fail all three checks below and
    // will throw an InvalidConfigurationException.
    if (delegate.isDfsLink(startPath)) {
      Path dfsActiveStorage = delegate.resolveDfsLink(startPath);
      log.log(Level.INFO, "Using a DFS path resolved to {0}", dfsActiveStorage);
      validateShare(startPath);
    } else if (delegate.isDfsNamespace(startPath)) {
      log.log(Level.INFO, "Using a DFS namespace." );
      for (Path link : delegate.enumerateDfsLinks(startPath)) {
        // Postpone full validation until crawl time.
        try {
          Path dfsActiveStorage = delegate.resolveDfsLink(link);
          log.log(Level.INFO, "DFS path {0} resolved to {1}",
                  new Object[] {link, dfsActiveStorage});
        } catch (IOException e) {
          log.log(Level.WARNING, "Unable to resolve DFS link", e);
        }
      }
    } else if (startPath.equals(startPath.getRoot())) {
      log.log(Level.INFO, "Using a non-DFS path.");
      validateShare(startPath);
    } else {
      // We currently only support a config path that is a root.
      // Non-root paths will fail to produce Acls for all the folders up
      // to the root from the configured path, so we limit configuration
      // only to root paths.
      throw new InvalidConfigurationException(
          "Invalid " + CONFIG_SRC + " . Acceptable paths need to be"
          + " either \\\\host\\namespace or \\\\host\\namespace\\link"
          + " or \\\\host\\share.");
    }
  }

  /** Verify the path is available and we have access to it. */
  private void validateShare(Path sharePath) throws IOException {
    if (delegate.isDfsNamespace(sharePath)) {
      throw new AssertionError("validateShare can only be called "
          + "on DFS links or active storage paths");
    }

    if (!delegate.isDirectory(sharePath)) {
      throw new IOException("The path " + sharePath + " is not accessible. "
          + "The path does not exist, or it is not a directory, or it is not "
          + "shared, or its hosting file server is currently unavailable.");
    }

    // Verify that the adaptor has permission to read the contents of the root.
    try {
      delegate.newDirectoryStream(sharePath).close();
    } catch (AccessDeniedException e) {
      throw new IOException("Unable to list the contents of " + sharePath
          + ". This can happen if the Windows account used to crawl "
          + "the path does not have sufficient permissions.", e);
    }

    // Verify that the adaptor has permission to read the Acl and share Acl.
    try {
      readShareAcls(sharePath);
      delegate.getAclViews(sharePath);
    } catch (IOException e) {
      throw new IOException("Unable to read ACLs for " + sharePath
          + ". This can happen if the Windows account used to crawl "
          + "the path does not have sufficient permissions. A Windows "
          + "account with sufficient permissions to read content, "
          + "attributes and ACLs is required to crawl a path.", e);
    }
  }

  private FileTimeFilter getFileTimeFilter(Config config, String configDaysKey,
       String configDateKey) throws StartupException {
    String configDays = config.getValue(configDaysKey);
    String configDate = config.getValue(configDateKey);
    if (!configDays.isEmpty() && !configDate.isEmpty()) {
      throw new InvalidConfigurationException("Please specify only one of "
          + configDaysKey + " or " + configDateKey + ".");
    } else if (!configDays.isEmpty()) {
      log.log(Level.CONFIG, configDaysKey + ": " + configDays);
      try {
        return new ExpiringFileTimeFilter(Integer.parseInt(configDays));
      } catch (NumberFormatException e) {
        throw new InvalidConfigurationException(configDaysKey
            + " must be specified as a positive integer number of days.", e);
      } catch (IllegalArgumentException e) {
        throw new InvalidConfigurationException(configDaysKey
            + " must be specified as a positive integer number of days.", e);
      }
    } else if (!configDate.isEmpty()) {
      log.log(Level.CONFIG, configDateKey + ": " + configDate);
      SimpleDateFormat iso8601DateFormat = new SimpleDateFormat("yyyy-MM-dd");
      iso8601DateFormat.setCalendar(Calendar.getInstance());
      iso8601DateFormat.setLenient(true);
      try {
        return new AbsoluteFileTimeFilter(FileTime.fromMillis(
            iso8601DateFormat.parse(configDate).getTime()));
      } catch (ParseException e) {
        throw new InvalidConfigurationException(configDateKey
            + " must be specified in the format \"YYYY-MM-DD\".", e);
      } catch (IllegalArgumentException e) {
        throw new InvalidConfigurationException(configDateKey
            + " must be a date in the past.", e);
      }
    } else {
      return new AlwaysAllowFileTimeFilter();
    }
  }

  private ShareAcls readShareAcls(Path share) throws IOException {
    Acl shareAcl;
    Acl dfsShareAcl;

    if (skipShareAcl) {
      // Ignore the Share ACL, but create a benign placeholder.
      dfsShareAcl = null;
      shareAcl = new Acl.Builder().setEverythingCaseInsensitive()
          .setInheritanceType(InheritanceType.CHILD_OVERRIDES).build();
    } else if (delegate.isDfsNamespace(share)) {
      throw new AssertionError("readShareAcls can only be called "
          + "on DFS links or active storage paths");
    } else if (delegate.isDfsLink(share)) {
      // For a DFS UNC we have a DFS Acl that must be sent. Also, the share Acl
      // must be the Acl for the target storage UNC.
      AclBuilder builder = new AclBuilder(share,
          delegate.getDfsShareAclView(share),
          supportedWindowsAccounts, builtinPrefix, namespace);
      dfsShareAcl = builder.getAcl().setInheritanceType(
          InheritanceType.AND_BOTH_PERMIT).build();

      // Push the Acl for the active storage UNC path.
      Path activeStorage = delegate.resolveDfsLink(share);
      if (activeStorage == null) {
        throw new IOException("The DFS path " + share
            + " does not have an active storage.");
      }

      builder = new AclBuilder(activeStorage,
          delegate.getShareAclView(activeStorage),
          supportedWindowsAccounts, builtinPrefix, namespace);
      shareAcl = builder.getAcl()
          .setInheritFrom(delegate.newDocId(share), DFS_SHARE_ACL)
          .setInheritanceType(InheritanceType.AND_BOTH_PERMIT).build();
    } else {
      // For a non-DFS UNC we have only have a share Acl to push.
      AclBuilder builder = new AclBuilder(share,
          delegate.getShareAclView(share),
          supportedWindowsAccounts, builtinPrefix, namespace);
      dfsShareAcl = null;
      shareAcl = builder.getAcl().setInheritanceType(
          InheritanceType.AND_BOTH_PERMIT).build();
    }

    return new ShareAcls(shareAcl, dfsShareAcl);
  }

  @Override
  public void getDocIds(DocIdPusher pusher) throws InterruptedException,
      IOException {
    log.entering("FsAdaptor", "getDocIds", new Object[] {pusher});
    ImmutableList.Builder<DocId> builder = ImmutableList.builder();
    for (Path startPath : startPaths) {
      DocId docid = delegate.newDocId(startPath);
      log.log(Level.FINE, "Pushing docid {0}", docid);
      builder.add(docid);
    }
    pusher.pushDocIds(builder.build());
    log.exiting("FsAdaptor", "getDocIds", pusher);
  }

  @Override
  public void getDocContent(Request req, Response resp) throws IOException {
    log.entering("FsAdaptor", "getDocContent",
        new Object[] {req, resp});
    DocId id = req.getDocId();
    Path doc;

    try {
      doc = delegate.getPath(id.getUniqueId());
    } catch (InvalidPathException e) {
      log.log(Level.WARNING,
          "The docid {0} is not a valid id generated by the adaptor.", id);
      resp.respondNotFound();
      return;
    }

    DocId docid;
    try {
      docid = delegate.newDocId(doc);
    } catch (IllegalArgumentException e) {
      log.log(Level.WARNING, "The docid {0} is not a valid id - {1}.",
              new Object[] { doc, e.getMessage() });
      resp.respondNotFound();
      return;
    }
    if (!id.equals(docid)) {
      log.log(Level.WARNING,
          "The docid {0} is not a valid id generated by the adaptor.", id);
      resp.respondNotFound();
      return;
    }

    if (!isVisibleDescendantOfRoot(doc)) {
      resp.respondNotFound();
      return;
    }

    BasicFileAttributes attrs;
    try {
      attrs = delegate.readBasicAttributes(doc);
    } catch (FileNotFoundException e) {
      log.log(Level.INFO, "Not found: {0}", doc);
      resp.respondNotFound();
      return;
    } catch (NoSuchFileException e) {
      log.log(Level.INFO, "Not found: {0}", doc);
      resp.respondNotFound();
      return;
    }      

    if (!isFileOrFolder(doc)) {
      log.log(Level.INFO, "The path {0} is not a regular file or directory.",
              doc);
      resp.respondNotFound();
      return;
    }

    final boolean docIsDirectory = attrs.isDirectory();
    final FileTime lastAccessTime = attrs.lastAccessTime();

    if (!docIsDirectory) {
      if (lastAccessTimeFilter.excluded(lastAccessTime)) {
        log.log(Level.FINE, "Skipping {0} because it was last accessed {1}.",
            new Object[] {doc, lastAccessTime.toString().substring(0, 10)});
        resp.respondNotFound();
        return;
      }
      if (lastModifiedTimeFilter.excluded(attrs.lastModifiedTime())) {
        log.log(Level.FINE, "Skipping {0} because it was last modified {1}.",
            new Object[] {doc, 
                attrs.lastModifiedTime().toString().substring(0, 10)});
        resp.respondNotFound();
        return;
      }
    }

    resp.setDisplayUrl(doc.toUri());
    resp.setLastModified(new Date(attrs.lastModifiedTime().toMillis()));
    resp.addMetadata("Creation Time", dateFormatter.get().format(
        new Date(attrs.creationTime().toMillis())));

    // TODO(mifern): Include extended attributes.

    if (delegate.isDfsNamespace(doc)) {
      // Enumerate links in a namespace.
      getDfsNamespaceContent(doc, id, resp);
    } else {
      // If we are at the root of a filesystem or share point, supply the
      // SHARE ACL. If it is a DFS Link, also include the DFS SHARE ACL.
      if (startPaths.contains(doc) || delegate.isDfsLink(doc)) {
        // TODO(bmj): Maybe have validateShare return the share ACLs it read.
        validateShare(doc);
        ShareAcls shareAcls = readShareAcls(doc);
        if (shareAcls.dfsShareAcl != null) {
          resp.putNamedResource(DFS_SHARE_ACL, shareAcls.dfsShareAcl);
        }
        resp.putNamedResource(SHARE_ACL, shareAcls.shareAcl);

        if (monitorForUpdates) {
          delegate.startMonitorPath(doc, context.getAsyncDocIdPusher());
        }
      }

      // Populate the document filesystem ACL.
      getFileAcls(doc, resp);

      // Populate the document content.
      if (docIsDirectory) {
        getDirectoryContent(doc, id, resp);
      } else {
        getFileContent(doc, lastAccessTime, resp);
      }
    }
    log.exiting("FsAdaptor", "getDocContent");
  }

  /**
   * Returns the parent of a Path, or its root if it has no parent,
   * or null if already at root.
   *
   * UNC paths to DFS namespaces and DFS links behave somewhat oddly.
   * A DFS namespace contains one or more DFS links with a path like
   * \\host\namespace\link. However a call to Path.getParent() for
   * \\host\namespace\link does not return \\host\namespace; instead
   * it returns null. But, Path.getRoot() for \\host\namespace\link
   * does return \\host\namespace, which is exactly what I need.
   */
  private Path getParent(Path path) throws IOException {
    Path parent = path.getParent();
    if (parent != null) {
      return parent;
    } else {
      Path root = path.getRoot();
      return (path.equals(root)) ? null : root;
    }
  }

  /* Populate the document ACL in the response. */
  private void getFileAcls(Path doc, Response resp) throws IOException {
    if (delegate.isDfsNamespace(doc)) {
      throw new AssertionError("getFileAcls can not be called on "
          + "DFS namespace paths");
      }
    final boolean isRoot = startPaths.contains(doc) || delegate.isDfsLink(doc);
    final boolean isDirectory = delegate.isDirectory(doc);
    AclFileAttributeViews aclViews = delegate.getAclViews(doc);
    boolean hasNoInheritedAcl =
        aclViews.getInheritedAclView().getAcl().isEmpty();

    Path inheritFrom;
    if (isRoot) {
      // Roots will inherit from their own share ACLs.
      inheritFrom = doc;
    } else if (hasNoInheritedAcl) {
      // Files and folders that do not inherit permissions from their parent
      // inherit directly from the share ACL. Crawl up to node with share ACL.
      for (inheritFrom = doc;
          !startPaths.contains(inheritFrom) && !delegate.isDfsLink(inheritFrom);
<<<<<<< HEAD
          inheritFrom = inheritFrom.getParent())
        ; // Empty body.
=======
          inheritFrom = getParent(inheritFrom))
        ;	// Empty body.
>>>>>>> 2152a734
    } else {
      // All others inherit permissions from their parent.
      inheritFrom = getParent(doc);
    }
    if (inheritFrom == null) {
      throw new IOException("Unable to determine inherited ACL for " + doc);
    }
    DocId inheritFromDocId = delegate.newDocId(inheritFrom);

    AclBuilder builder;
    Acl acl;
    if (isRoot || hasNoInheritedAcl) {
      builder = new AclBuilder(doc, aclViews.getCombinedAclView(),
          supportedWindowsAccounts, builtinPrefix, namespace);
      acl = builder.getAcl().setInheritFrom(inheritFromDocId, SHARE_ACL)
          .setInheritanceType(isDirectory ? InheritanceType.CHILD_OVERRIDES
                              : InheritanceType.LEAF_NODE).build();
    } else {
      builder = new AclBuilder(doc, aclViews.getDirectAclView(),
          supportedWindowsAccounts, builtinPrefix, namespace);
      if (isDirectory) {
        acl = builder.getAcl()
            .setInheritFrom(inheritFromDocId, CHILD_FOLDER_INHERIT_ACL)
            .setInheritanceType(InheritanceType.CHILD_OVERRIDES).build();
      } else {
        acl = builder.getAcl()
            .setInheritFrom(inheritFromDocId, CHILD_FILE_INHERIT_ACL)
            .setInheritanceType(InheritanceType.LEAF_NODE).build();
      }
    }
    log.log(Level.FINEST, "Setting Acl: doc: {0}, acl: {1}",
        new Object[] { doc, acl });
    resp.setAcl(acl);

    // Add the additional Acls for a folder.
    if (isDirectory) {
      if (isRoot || hasNoInheritedAcl) {
        resp.putNamedResource(ALL_FOLDER_INHERIT_ACL, 
            builder.getInheritableByAllDescendentFoldersAcl()
            .setInheritFrom(inheritFromDocId, SHARE_ACL)
            .setInheritanceType(InheritanceType.CHILD_OVERRIDES).build());
        resp.putNamedResource(ALL_FILE_INHERIT_ACL,
            builder.getInheritableByAllDescendentFilesAcl()
            .setInheritFrom(inheritFromDocId, SHARE_ACL)
            .setInheritanceType(InheritanceType.CHILD_OVERRIDES).build());
        resp.putNamedResource(CHILD_FOLDER_INHERIT_ACL,
            builder.getInheritableByChildFoldersOnlyAcl()
            .setInheritFrom(inheritFromDocId, SHARE_ACL)
            .setInheritanceType(InheritanceType.CHILD_OVERRIDES).build());
        resp.putNamedResource(CHILD_FILE_INHERIT_ACL,
            builder.getInheritableByChildFilesOnlyAcl()
            .setInheritFrom(inheritFromDocId, SHARE_ACL)
            .setInheritanceType(InheritanceType.CHILD_OVERRIDES).build());
      } else {
        resp.putNamedResource(ALL_FOLDER_INHERIT_ACL, 
            builder.getInheritableByAllDescendentFoldersAcl()
            .setInheritFrom(inheritFromDocId, ALL_FOLDER_INHERIT_ACL)
            .setInheritanceType(InheritanceType.CHILD_OVERRIDES).build());
        resp.putNamedResource(ALL_FILE_INHERIT_ACL,
            builder.getInheritableByAllDescendentFilesAcl()
            .setInheritFrom(inheritFromDocId, ALL_FILE_INHERIT_ACL)
            .setInheritanceType(InheritanceType.CHILD_OVERRIDES).build());
        resp.putNamedResource(CHILD_FOLDER_INHERIT_ACL,
            builder.getInheritableByChildFoldersOnlyAcl()
            .setInheritFrom(inheritFromDocId, ALL_FOLDER_INHERIT_ACL)
            .setInheritanceType(InheritanceType.CHILD_OVERRIDES).build());
        resp.putNamedResource(CHILD_FILE_INHERIT_ACL,
            builder.getInheritableByChildFilesOnlyAcl()
            .setInheritFrom(inheritFromDocId, ALL_FILE_INHERIT_ACL)
            .setInheritanceType(InheritanceType.CHILD_OVERRIDES).build());
      }
    }
  }

  /* Makes HTML document with web links to namespace's DFS links. */
  private void getDfsNamespaceContent(Path doc, DocId docid, Response resp)
      throws IOException {
    HtmlResponseWriter writer = createHtmlResponseWriter(resp);
    writer.start(docid, getFileName(doc));
    for (Path link : delegate.enumerateDfsLinks(doc)) {
      DocId docId;
      try {
        docId = delegate.newDocId(link);
      } catch (IllegalArgumentException e) {
        log.log(Level.WARNING, "Skipping {0} because {1}.",
                new Object[] { doc, e.getMessage() });
        continue;
      }
      writer.addLink(docId, getFileName(link));
    }
    writer.finish();
  }

  /* Makes HTML document with links this directory's files and folder. */
  private void getDirectoryContent(Path doc, DocId docid, Response resp)
      throws IOException {
    HtmlResponseWriter writer = createHtmlResponseWriter(resp);
    writer.start(docid, getFileName(doc));
    DirectoryStream<Path> files = delegate.newDirectoryStream(doc);
    try {
      for (Path file : files) {
        if (isFileOrFolder(file)) {
          DocId docId;
          try {
            docId = delegate.newDocId(file);
          } catch (IllegalArgumentException e) {
            log.log(Level.WARNING, "Skipping {0} because {1}.",
                    new Object[] { doc, e.getMessage() });
            continue;
          }
          writer.addLink(docId, getFileName(file));
        }
      }
    } finally {
      files.close();
    }
    writer.finish();
  }

  /* Adds the file's content to the response. */
  private void getFileContent(Path doc, FileTime lastAccessTime, Response resp)
      throws IOException {
    resp.setContentType(delegate.probeContentType(doc));
    InputStream input = delegate.newInputStream(doc);
    try {
      IOHelper.copyStream(input, resp.getOutputStream());
    } finally {
      try {
        input.close();
      } finally {
        try {
          delegate.setLastAccessTime(doc, lastAccessTime);
        } catch (IOException e) {
          // This failure can be expected. We can have full permissions
          // to read but not write/update permissions.
          log.log(Level.CONFIG,
                  "Unable to restore last access time for {0}.", doc);
        }
      }
    }
  }

  private HtmlResponseWriter createHtmlResponseWriter(Response response)
      throws IOException {
    response.setContentType("text/html; charset=" + CHARSET.name());
    Writer writer = new OutputStreamWriter(response.getOutputStream(),
        CHARSET);
    // TODO(ejona): Get locale from request.
    return new HtmlResponseWriter(writer, context.getDocIdEncoder(),
        Locale.ENGLISH);
  }

  @VisibleForTesting
  String getFileName(Path file) {
    // NOTE: file.getFileName() fails for UNC paths. Use file.toFile() instead.
    String name = file.toFile().getName();
    return name.isEmpty() ? file.getRoot().toString() : name;
  }

  /**
   * Returns true if the path is a regular file or a folder;
   * false if the path is a link, a special file, or doesn't exist.
   */
  @VisibleForTesting
  boolean isFileOrFolder(Path p) throws IOException {
    return delegate.isRegularFile(p) || delegate.isDirectory(p);
  }

  /** These are the cached entities in the isVisibleCache. */
  private static enum HiddenType {
      VISIBLE, HIDDEN, HIDDEN_UNDER, NOT_UNDER_STARTPATH
    };

  private static class Hidden {
    public HiddenType type;
    public Path hiddenBy;

    public Hidden(HiddenType type) {
      this.type = type;
    }

    public Hidden(HiddenType type, Path hiddenBy) {
      this.type = type;
      this.hiddenBy = hiddenBy;
    }
  }

  /**
   * Verifies that the file is a descendant of one of the startPaths,
   * and that it, nor none of its ancestors, is hidden.
   */
  @VisibleForTesting
  boolean isVisibleDescendantOfRoot(Path doc) throws IOException {
    final Path dir;
    // I only want to cache directories, not regular files; so check
    // for hidden files directly, but cache its parent.
    if (delegate.isRegularFile(doc)) {
      if (!crawlHiddenFiles && delegate.isHidden(doc)) {
        log.log(Level.WARNING, "Skipping {0} because it is hidden.", doc);
        return false;
      }
      dir = getParent(doc);
    } else {
      dir = doc;
    }

    // Cache isVisibleDecendantOfRoot results for directories.
    Hidden hidden;
    try {
      hidden = isVisibleCache.get(dir, new Callable<Hidden>() {
          @Override
          public Hidden call() throws IOException {
            for (Path file = dir ; file != null; file = getParent(file)) {
              if (!crawlHiddenFiles && delegate.isHidden(file)) {
                if (dir == file) {
                  return new Hidden(HiddenType.HIDDEN);
                } else {
                  return new Hidden(HiddenType.HIDDEN_UNDER, file);
                }
              }
              if (startPaths.contains(file)) {
                return new Hidden(HiddenType.VISIBLE);
              }
            }
            return new Hidden(HiddenType.NOT_UNDER_STARTPATH);
          }
        });
    } catch (ExecutionException e) {
      if (e.getCause() instanceof IOException) {
        throw (IOException)(e.getCause());
      } else {
        throw new IOException(e);
      }
    }

    if (hidden.type == HiddenType.VISIBLE) {
      return true;
    } else if (hidden.type == HiddenType.HIDDEN) {
      log.log(Level.WARNING, "Skipping {0} because it is hidden.", doc);
    } else if (hidden.type == HiddenType.HIDDEN_UNDER) {
      log.log(Level.WARNING,
              "Skipping {0} because it is hidden under {1}.",
              new Object[] { doc, hidden.hiddenBy });
    } else if (hidden.type == HiddenType.NOT_UNDER_STARTPATH) {
      log.log(Level.WARNING,
              "Skipping {0} because it is not a descendant of a start path.",
              doc);
    }
    return false;
  }

  private class ShareAcls {
    private final Acl shareAcl;
    private final Acl dfsShareAcl;

    public ShareAcls(Acl shareAcl, Acl dfsShareAcl) {
      Preconditions.checkNotNull(shareAcl, "the share Acl may not be null");
      this.shareAcl = shareAcl;
      this.dfsShareAcl = dfsShareAcl;
    }
  }

  private static interface FileTimeFilter {
    public boolean excluded(FileTime fileTime);
  }

  private static class AlwaysAllowFileTimeFilter implements FileTimeFilter {
    @Override
    public boolean excluded(FileTime fileTime) {
      return false;
    }
  }

  private static class AbsoluteFileTimeFilter implements FileTimeFilter {
    private final FileTime oldestAllowed;

    public AbsoluteFileTimeFilter(FileTime oldestAllowed) {
      Preconditions.checkArgument(oldestAllowed.compareTo(
          FileTime.fromMillis(System.currentTimeMillis())) < 0,
          oldestAllowed.toString().substring(0, 10)
          + " is in the future.");
      this.oldestAllowed = oldestAllowed;
    }

    @Override
    public boolean excluded(FileTime fileTime) {
      return fileTime.compareTo(oldestAllowed) < 0;
    }
  }

  private static class ExpiringFileTimeFilter implements FileTimeFilter {
    private static final long MILLIS_PER_DAY = 24 * 60 * 60 * 1000L;
    private final long relativeMillis;

    public ExpiringFileTimeFilter(int daysOld) {
      Preconditions.checkArgument(daysOld > 0, "The number of days old for "
          + "expired content must be greater than zero.");
      this.relativeMillis = daysOld * MILLIS_PER_DAY;
    }

    @Override
    public boolean excluded(FileTime fileTime) {
      FileTime oldestAllowed =
          FileTime.fromMillis(System.currentTimeMillis() - relativeMillis);
      return fileTime.compareTo(oldestAllowed) < 0;
    }
  }

  /** Call default main for adaptors. */
  public static void main(String[] args) {
    AbstractAdaptor.main(new FsAdaptor(), args);
  }
}<|MERGE_RESOLUTION|>--- conflicted
+++ resolved
@@ -758,13 +758,8 @@
       // inherit directly from the share ACL. Crawl up to node with share ACL.
       for (inheritFrom = doc;
           !startPaths.contains(inheritFrom) && !delegate.isDfsLink(inheritFrom);
-<<<<<<< HEAD
-          inheritFrom = inheritFrom.getParent())
-        ; // Empty body.
-=======
           inheritFrom = getParent(inheritFrom))
-        ;	// Empty body.
->>>>>>> 2152a734
+        ;     // Empty body.
     } else {
       // All others inherit permissions from their parent.
       inheritFrom = getParent(doc);
