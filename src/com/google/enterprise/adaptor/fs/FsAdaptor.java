--- conflicted
+++ resolved
@@ -142,11 +142,7 @@
   private boolean isDfsUnc;
   private DocId rootPathDocId;
   private FileDelegate delegate;
-<<<<<<< HEAD
-  private FsMonitor monitor;
-  private ShareAcls lastPushedShareAcls = new ShareAcls(null, null);
-=======
->>>>>>> a5437e71
+  private ShareAcls lastPushedShareAcls = null;
 
   public FsAdaptor() {
     // At the moment, we only support Windows.
@@ -278,7 +274,7 @@
     }
   }
 
-  private ShareAcls getShareAcls() throws IOException {
+  private ShareAcls readShareAcls() throws IOException {
     Acl shareAcl;
     Acl dfsShareAcl;
 
@@ -341,14 +337,14 @@
     // The pusher does not support fragments in named resources.
     // Feed a DocId that is just the SHARE_ACL fragment to avoid
     // collisions with the root docid.
-    ShareAcls shareAcls = getShareAcls();
+    ShareAcls shareAcls = readShareAcls();
     Map<DocId, Acl> namedResources = new HashMap<DocId, Acl>();
-    if (forcePush || ((shareAcls.dfsShareAcl != null)
-        && !shareAcls.dfsShareAcl.equals(lastPushedShareAcls.dfsShareAcl))) {
+    if ((shareAcls.dfsShareAcl != null) && (forcePush ||
+        !shareAcls.dfsShareAcl.equals(lastPushedShareAcls.dfsShareAcl))) {
       namedResources.put(DFS_SHARE_ACL_DOCID, shareAcls.dfsShareAcl);
     }
-    if (forcePush || ((shareAcls.shareAcl != null)
-        && !shareAcls.shareAcl.equals(lastPushedShareAcls.shareAcl))) {
+    if ((shareAcls.shareAcl != null) && (forcePush ||
+        !shareAcls.shareAcl.equals(lastPushedShareAcls.shareAcl))) {
       namedResources.put(SHARE_ACL_DOCID, shareAcls.shareAcl);
     }
     if (namedResources.size() > 0) {
