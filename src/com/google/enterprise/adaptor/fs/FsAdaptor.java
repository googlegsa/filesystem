--- conflicted
+++ resolved
@@ -303,24 +303,18 @@
       parentDocId = delegate.newDocId(parent);
     }
 
-<<<<<<< HEAD
     AclFileAttributeViews aclViews = delegate.getAclViews(doc);
     boolean hasNoInheritedAcl =
         aclViews.getInheritedAclView().getAcl().isEmpty();
     AclBuilder builder;
-=======
-    AclBuilder builder = new AclBuilder(doc, delegate.getAclView(doc),
-        supportedWindowsAccounts, builtinPrefix, namespace);
-
->>>>>>> 4159593e
     Acl acl;
     if (isRoot) {
       builder = new AclBuilder(doc, aclViews.getCombinedAclView(),
-          supportedWindowsAccounts, builtinPrefix);
+          supportedWindowsAccounts, builtinPrefix, namespace);
       acl = builder.getAcl(rootPathDocId, docIsDirectory, SHARE_ACL);
     } else {
       builder = new AclBuilder(doc, aclViews.getDirectAclView(),
-          supportedWindowsAccounts, builtinPrefix);
+          supportedWindowsAccounts, builtinPrefix, namespace);
       if (hasNoInheritedAcl) {
         acl = builder.getAcl(rootPathDocId, docIsDirectory, SHARE_ACL);
       } else if (docIsDirectory) {
@@ -337,27 +331,7 @@
 
     // Push the additional Acls for a folder.
     if (docIsDirectory) {
-      if (isRoot) {
-<<<<<<< HEAD
-        AclBuilder builderShare = new AclBuilder(doc,
-            delegate.getShareAclView(doc), supportedWindowsAccounts,
-            builtinPrefix);
-        resp.putNamedResource(SHARE_ACL, builderShare.getShareAcl());
-      }
       if (isRoot || hasNoInheritedAcl) {
-        resp.putNamedResource(ALL_FOLDER_INHERIT_ACL,
-            builder.getInheritableByAllDesendentFoldersAcl(rootPathDocId,
-                                                           SHARE_ACL));
-        resp.putNamedResource(ALL_FILE_INHERIT_ACL,
-            builder.getInheritableByAllDesendentFilesAcl(rootPathDocId,
-                                                         SHARE_ACL));
-        resp.putNamedResource(CHILD_FOLDER_INHERIT_ACL,
-            builder.getInheritableByChildFoldersOnlyAcl(rootPathDocId,
-                                                        SHARE_ACL));
-        resp.putNamedResource(CHILD_FILE_INHERIT_ACL,
-            builder.getInheritableByChildFilesOnlyAcl(rootPathDocId,
-                                                      SHARE_ACL));
-=======
         resp.putNamedResource(ALL_FOLDER_INHERIT_ACL,
             builder.getInheritableByAllDesendentFoldersAcl(SHARE_ACL_DOCID,
                                                            null));
@@ -368,7 +342,6 @@
             builder.getInheritableByChildFoldersOnlyAcl(SHARE_ACL_DOCID, null));
         resp.putNamedResource(CHILD_FILE_INHERIT_ACL,
             builder.getInheritableByChildFilesOnlyAcl(SHARE_ACL_DOCID, null));
->>>>>>> 4159593e
       } else {
         resp.putNamedResource(ALL_FOLDER_INHERIT_ACL,
             builder.getInheritableByAllDesendentFoldersAcl(parentDocId,
